package org.specs

import org.specs._
import org.specs.matcher._
import org.specs.Sugar._
import org.specs.runner._
import org.specs.util._
import org.specs.ExtendedThrowable._
import scala.collection.mutable._
import scalacheck.Gen._
import org.specs.matcher.MatcherUtils._

object specificationUnit extends Specification with Scalacheck {

  "A specification" should {
    "have a description corresponding to its unqualified class name, whatever the class name" in {
      def classNames = for {
        packageName <- elements("com", "scala")
        className <- elements(packageName + "s", packageName + ".specs", packageName + ".other.normal")
        name <- elements(className, className + "$inner", className + "$inner$", className + "$2", className + "$2$")
      } yield name

      classNames must pass { name : String => 
        specification.createDescription(name) must (not(beMatching("\\$")) and 
                                           not(beMatching("\\.")) and
                                           not(beInt))
      }
    }
  }
  "A specification with one assertion only" should {
    object nudeSpec extends Specification { "name" mustEqual "name" }
    "create a default sus" in {
      nudeSpec.systems.size mustBe 1
    }
    "create a default example" in {
      nudeSpec.systems.head.examples.size mustBe 1
    }
    "create a default example named 'example 1'" in {
      nudeSpec.systems.head.examples.first.description must_== "example 1"
    }
    "count 1 assertion" in {
      nudeSpec.assertionsNb mustBe 1
    }
  }
  "the location of a failure" should {
    "indicate the precise location if it is an anonymous example" in {
<<<<<<< HEAD
      object spec extends Specification { 1 must_== 0 }
      spec.failures
      spec.failures(0).location must_== "specificationUnit.scala:47"
=======
      object spec1 extends Specification { 1 must_== 0 }
      spec1.failures
      spec1.failures(0).location must_== "specificationUnit.scala:47"
>>>>>>> 5945d0ca
    }
    "indicate the precise location if it is in a sus" in {
      object spec extends Specification { "it" should { 1 must_== 0; "" in {} } }
      spec.failures
      spec.failures(0).location must_== "specificationUnit.scala:52"
    }
    "indicate the precise location if it is in an example" in {
      object spec extends Specification { "it" should { "do" in { 1 must_== 0 } } }
      spec.failures
      spec.failures(0).location must_== "specificationUnit.scala:57"
    }
  }
<<<<<<< HEAD
=======
  "A specification with 2 assertions only" should {
    object twoNamedExamples extends Specification {
      val n = "name" aka "the string"
      n mustEqual "name"
      n mustEqual "name2" 
    }
    object twoExamples extends Specification {
      "name" mustEqual "name"
      "name" mustEqual "name2"
    }
    "create 2 default examples with a normal assert" in {
      twoNamedExamples.systems.head.examples.size mustBe 2
    }
    "create 2 default examples with a named assert" in {
      twoExamples.systems.head.examples.size mustBe 2
    }
  }
>>>>>>> 5945d0ca
  def isInt(s: String): Boolean = {try {s.toInt} catch {case _ => return false}; true}
  def beInt = new Matcher[String](){
    def apply(s: => String) = (isInt(s), q(s) + " is an integer", q(s) + " is not an integer")
  }
  object specification extends Specification
}
class specificationUnitTest extends JUnit4(specificationUnit)


<|MERGE_RESOLUTION|>--- conflicted
+++ resolved
@@ -44,15 +44,9 @@
   }
   "the location of a failure" should {
     "indicate the precise location if it is an anonymous example" in {
-<<<<<<< HEAD
-      object spec extends Specification { 1 must_== 0 }
-      spec.failures
-      spec.failures(0).location must_== "specificationUnit.scala:47"
-=======
       object spec1 extends Specification { 1 must_== 0 }
       spec1.failures
       spec1.failures(0).location must_== "specificationUnit.scala:47"
->>>>>>> 5945d0ca
     }
     "indicate the precise location if it is in a sus" in {
       object spec extends Specification { "it" should { 1 must_== 0; "" in {} } }
@@ -65,8 +59,6 @@
       spec.failures(0).location must_== "specificationUnit.scala:57"
     }
   }
-<<<<<<< HEAD
-=======
   "A specification with 2 assertions only" should {
     object twoNamedExamples extends Specification {
       val n = "name" aka "the string"
@@ -84,7 +76,6 @@
       twoExamples.systems.head.examples.size mustBe 2
     }
   }
->>>>>>> 5945d0ca
   def isInt(s: String): Boolean = {try {s.toInt} catch {case _ => return false}; true}
   def beInt = new Matcher[String](){
     def apply(s: => String) = (isInt(s), q(s) + " is an integer", q(s) + " is not an integer")
