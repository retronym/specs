package org.specs
import org.specs.runner._
import org.specs.matcher._
import org.specs.Sugar._
import org.specs.matcher.MatcherUtils._
import org.specs.specification._

class specificationTest extends Runner(specificationSpec) with JUnit with Console
object specificationSpec extends Specification { 
  "A specification" isSpecifiedBy (basicFeatures, advancedFeatures)
}

object basicFeatures extends SpecificationWithSamples {
  "A specification" should {
    "have a description being its unqualified class name by default" in { 
      object mySpec extends Specification
      mySpec.description must_== "mySpec"
    }
    "reference zero or more systems under test (sus)" in { 
      emptySpec.systems must beEmpty
      oneEx(that.isOk).systems.size mustBe 1
      twoSystems(that.isOk, that.isOk).systems.size mustBe 2
    }
    "have zero or more examples, sorted by sus" in {
<<<<<<< HEAD
      twoSystems(that.isOk, that.isOk).pretty must_== """twoSystems
                                                     |  This system under test should 
                                                     |    have example 1 ok
                                                     |  This other system under test should 
                                                     |    have example 1 ok""".stripMargin
=======
      twoSystems(that.isOk, that.isKo).systems.first.status must_== "success"
      twoSystems(that.isOk, that.isKo).systems.last.status must_== "failure"
>>>>>>> 5945d0ca
    }
   "have no failures if it contains no assertion" in { 
     oneEx(that.isOk).failures must beEmpty
   } 
   "have one failure if one example fails" in { 
     oneEx(that.isKo).failures must beLike { case Seq(FailureException(_)) => ok } 
   } 
   "fail on the first example when having several failing examples" in { 
     oneEx(that.isKoTwice).failures must beLike { case Seq(FailureException(msg)) => msg must beMatching("first failure")} 
   } 
   "raise one error if one example throws an exception" in { 
     errorSpec.errors must beLike {case Seq(x: Throwable) => x.getMessage must_== "new Error"} 
   } 
   "provide the number of assertions" in { 
     val spec = twoSystems(that.isOk, List(that.isOk, that.isOk))
     spec.systems.map {_.assertionsNb} must_== List(1, 2)
     spec.assertionsNb mustBe 3
   } 
   "provide a 'fail' method adding a new failure to the current example" in {
     object failMethodSpec extends oneEx(List(that.isOk, that.isKoWithTheFailMethod))
     failMethodSpec.failures must beLike {case Seq(FailureException(msg)) => 
                                                 msg must_== "failure with the fail method"} 
   }
   "provide a 'fail' method with no argument adding a new failure to the current example" in {
     object failMethodSpec extends oneEx(List(that.isKoWithTheFailMethodWithNoArgument))
     failMethodSpec.failures must beLike {case Seq(FailureException(msg)) => 
                                                 msg must_== "failure"} 
   }
   "provide a 'skip' method skipping the current example" in {
     object skipSpec extends oneEx(List(that.isSkipped, that.isOk))
     skipSpec.skipped must beLike {case Seq(SkippedException(msg)) => 
                                        msg must_== "skipped with the skip method"} 
     skipSpec.assertionsNb mustBe 0
   } 
   "provide a 'skip' method skipping the sus if positioned before all examples" in {
     object skipAll extends Specification {
       "a system" should {
         skip("be skipped")
         "for all its examples" in { 1 mustBe 1 }
       }
     }
     skipAll.systems must exist { s: Sus => s.skippedSus != None } 
     skipAll.assertionsNb mustBe 0
   } 
   "not execute its examples unless asked for their status" in {
     var executed = false
     object spec extends Specification {
       "it" should { "not be executed" in {executed = true}}
     }
     spec.name
     executed must beFalse
     spec.failures
     executed must beTrue
   } 
   "execute all examples sequentially during their definition if setSequential is called" in {
     var executions: List[String] = Nil
     object spec extends Specification { setSequential
       "it" should { 
         "do ex1" in {executions = executions:::List("ex1")}
         "do ex2" in {executions = executions:::List("ex2")}
       }
     }
     spec.name
     executions must_== List("ex1", "ex2")
   } 
 }
}
object advancedFeatures extends SpecificationWithSamples {
  "A specification " can {
    "have a user-defined name" in {
      val spec = oneEx(that.isOk) 
      spec.name = "This is a great spec"
      spec.name must_== "This is a great spec"
    }
    "use 'can' instead of 'should' to describe the sus functionalities" in {
      val spec = oneEx(that.isOk) 
      spec.systems.first.verb must_== "can"
    }
    "be composed of other specifications. The composite specification has subSpecifications.\n" + 
    "Use the isSpecifiedBy method to do so [alias areSpecifiedBy]."  in {
       object compositeSpec extends Specification {
         "A complex system" isSpecifiedBy (okSpec, koSpec)
       }
       compositeSpec.description must_== "A complex system is specified by"
       compositeSpec.subSpecifications must_== List(okSpec, koSpec)
    }
    "use the include method to include other specifications. The description of the specification is only its name then"  in {
       object compositeSpec extends Specification {
         include(okSpec, koSpec)
       }
       compositeSpec.description must_== "compositeSpec"
       compositeSpec.subSpecifications must_== List(okSpec, koSpec)
    }
    "share examples with another specification.\n" +
    "Declare an example to be a collection of examples coming from another spec. " +
    "The specified example will have the other examples as sub-examples" in {
      trait SharedExamples extends Specification {
        def sharedExamples = {
          "this is a new example" in { 1 mustBe 1 }
        }
      }
      object compositeSpec extends TestSpec with SharedExamples {
        "A system under test" should { "share examples with another spec" in sharedExamples }
      }
      compositeSpec.description must_== "compositeSpec"
      compositeSpec.systems.head.examples must beLike {
        case Seq(ex: Example) => 
          ex.subExamples must beLike { case Seq(subEx) => true }
      }
    }
    "display detailled difference messages with the detailedDiff method" in {
      val spec = oneEx(that.isKoWithDetailedDiffs) 
      spec.failures.first.message must_== "'hel(l)o' is not equal to 'hel(t)o'"
    }
    "display detailled difference messages with with other difference separators than '(' and ')'" in {
      val spec = oneEx(that.isKoWithDetailedDiffsAndAlternateSeparator) 
      spec.failures.first.message must_== "'hel[l]o' is not equal to 'hel[t]o'"
    }
  }
}

trait SpecificationWithSamples extends Specification {
 
  abstract class TestSpec extends Specification {
    val success = () => true mustBe true
    val failure1 = () => "ok" mustBe "first failure"
    val failure2 = () => "ok" mustBe "second failure"
    val detailedFailure = () => {detailedDiffs; "hello" must_== "helto"}
    val detailedFailureWithAlternateSeparator = () => {detailedDiffs("[]"); "hello" must_== "helto"}
    val failMethod = () => fail("failure with the fail method")
    val failMethodWithNoArgument = () => fail
    val skipMethod = () => skip("skipped with the skip method")
    val exception = () => error("new Error")
    def assertions(behaviours: List[that.Value]) = behaviours map { case that.isOk => success
                                      case that.isKo => failure1
                                      case that.isKoTwice => () => { failure1(); failure2() }
                                      case that.isSkipped => skipMethod
                                      case that.isKoWithTheFailMethod => failMethod 
                                      case that.isKoWithTheFailMethodWithNoArgument => failMethodWithNoArgument 
                                      case that.isKoWithDetailedDiffs => detailedFailure 
                                      case that.isKoWithDetailedDiffsAndAlternateSeparator => detailedFailureWithAlternateSeparator 
                                      case that.throwsAnException => exception }
  }
  object specification extends Specification
  object okSpec extends oneEx(that.isOk)
  object koSpec extends oneEx(that.isKo)
  object emptySpec extends TestSpec
  object errorSpec extends oneEx(that.throwsAnException)
  object specWithoutExample extends TestSpec {
    "A system under test" should { /* no example yet */ }
  }
  object compositeSpec extends TestSpec {
    "This composite spec" should {
      "take its examples from another spec" in {
        oneEx(that.isOk).systems.flatMap{_.examples}
      }
    }
  }
  case class oneEx(behaviours: List[(that.Value)]) extends TestSpec {
    "This system under test" can {
      "have example 1 ok" in {
        assertions(behaviours).foreach { _.apply }
      }
    }
  }
  case class SpecWithTwoEx(behaviours1: List[(that.Value)], behaviours2: List[(that.Value)]) extends TestSpec {
    "This system under test" should {
      "have example 2.1 ok" in { assertions(behaviours1).head.apply }
      "have example 2.2 ok" in { assertions(behaviours2).last.apply }
    }
  }
  case class twoSystems(behaviours1: List[(that.Value)], behaviours2: List[(that.Value)]) extends TestSpec {
    "This system under test" should {
      "have example 1 ok" in {
        assertions(behaviours1) foreach {_.apply}
      }
    }
    "This other system under test" should {
      "have example 1 ok" in {
        assertions(behaviours2) foreach {_.apply}
      }
    }
  }
}
object that extends Enumeration {
  val isKo, isOk, isSkipped, isKoTwice, isKoWithTheFailMethod, 
      isKoWithDetailedDiffs, 
      isKoWithDetailedDiffsAndAlternateSeparator, 
      isKoWithTheFailMethodWithNoArgument, throwsAnException = Value
}


<|MERGE_RESOLUTION|>--- conflicted
+++ resolved
@@ -22,16 +22,8 @@
       twoSystems(that.isOk, that.isOk).systems.size mustBe 2
     }
     "have zero or more examples, sorted by sus" in {
-<<<<<<< HEAD
-      twoSystems(that.isOk, that.isOk).pretty must_== """twoSystems
-                                                     |  This system under test should 
-                                                     |    have example 1 ok
-                                                     |  This other system under test should 
-                                                     |    have example 1 ok""".stripMargin
-=======
       twoSystems(that.isOk, that.isKo).systems.first.status must_== "success"
       twoSystems(that.isOk, that.isKo).systems.last.status must_== "failure"
->>>>>>> 5945d0ca
     }
    "have no failures if it contains no assertion" in { 
      oneEx(that.isOk).failures must beEmpty
