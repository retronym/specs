--- conflicted
+++ resolved
@@ -10,12 +10,7 @@
 import org.specs.specification.LiterateSpecification
 import org.junit.runner.RunWith
 
-<<<<<<< HEAD
-@org.junit.runner.RunWith(classOf[org.specs.runner.JUnitSuiteRunner])
-class formSpec extends LiterateSpecification with Forms with Persons with JUnit { persons =>
-=======
 class formSpec extends LiterateSpecification with Persons with JUnit { persons =>
->>>>>>> e0424573
   "A form" should {
     "have a title" in {
       val form = PersonForm("person", person)
