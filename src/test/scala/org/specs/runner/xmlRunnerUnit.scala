package org.specs.runner
import org.specs.specification._
import org.specs.util.DataTables
import org.specs.Sugar._

<<<<<<< HEAD
class xmlRunnerUnitTest extends JUnit4(xmlRunnerUnit)
object xmlRunnerHtml extends HtmlRunner(xmlRunnerUnit, "./target/xmlRunnerUnit")
object xmlRunnerUnit extends Specification with TestData {
=======
class xmlRunnerUnitTest extends HtmlSuite(xmlRunnerUnit, "./target/xmlRunnerUnit") with JUnit
object xmlRunnerUnit extends Specification with DataTables {
>>>>>>> 5945d0ca
  "An xml runner" should {
    "create an xml file in the default directory if nothing is specified" in {
       xRunner.reportSpecs
       xRunner.files must haveKey("./spec1.xml")
    }
    "create an xml file in the specified output directory, handling file separators" in {
       "output dir" | 	"spec name" | 	"file path"  				|>
       "" 		    ! 	"spec1" 	!	"./spec1.xml"				|  
       "result" 	!	"spec1" 	!	"./result/spec1.xml" 		|  
       "result/" 	!	"spec1" 	!	"./result/spec1.xml" 		|  
       "result\\" 	!	"spec1" 	!	"./result/spec1.xml" 		|  
       "/result" 	!	"spec1" 	!	"/result/spec1.xml" 		|
       "\\result" 	!	"spec1" 	!	"/result/spec1.xml" 		|
       "result/xml" ! 	"spec1"     !	"./result/xml/spec1.xml"	| { (dir, spec, result) =>
<<<<<<< HEAD
           xmlRunner.reset
           xmlRunner.outputDir = dir
           spec1.name = spec
           xmlRunner.reportSpec
           xmlRunner.files.keySet must contain(result)
       }
    }
  }
}
trait TestData extends DataTables {
  import org.specs.io.mock._
  trait ExtendedMockFileSystem extends MockFileSystem {
    override def createFile(path: String) = {files += (path -> ""); true}
   }
  object xmlRunner extends XmlRunner(spec1) with ExtendedMockFileSystem with MockOutput
  object spec1 extends Specification {
    override def toString = name
    "the sus" should { "have one ok example" in { 1 mustBe 1 } }
  } 
=======
           xRunner.reset
           xRunner.setOutputDir(dir)
           spec1.name = spec
           xRunner.reportSpecs
           xRunner.files.keySet must contain(result)
       }
    }
  }
}
import org.specs.io.mock._
trait ExtendedMockFileSystem extends MockFileSystem {
  override def createFile(path: String) = {files += (path -> ""); true}
>>>>>>> 5945d0ca
}
object xRunner extends XmlRunner(spec1, "result", XmlNamingFunction.short) with ExtendedMockFileSystem with Console with MockOutput {
  var dirPath = ""
  def setOutputDir(dir: String) = dirPath = dir
  override def outputDir = dirPath
}
object spec1 extends Specification {
  "the sus" should { "have one ok example" in { 1 mustBe 1 } }
}<|MERGE_RESOLUTION|>--- conflicted
+++ resolved
@@ -3,14 +3,8 @@
 import org.specs.util.DataTables
 import org.specs.Sugar._
 
-<<<<<<< HEAD
-class xmlRunnerUnitTest extends JUnit4(xmlRunnerUnit)
-object xmlRunnerHtml extends HtmlRunner(xmlRunnerUnit, "./target/xmlRunnerUnit")
-object xmlRunnerUnit extends Specification with TestData {
-=======
 class xmlRunnerUnitTest extends HtmlSuite(xmlRunnerUnit, "./target/xmlRunnerUnit") with JUnit
 object xmlRunnerUnit extends Specification with DataTables {
->>>>>>> 5945d0ca
   "An xml runner" should {
     "create an xml file in the default directory if nothing is specified" in {
        xRunner.reportSpecs
@@ -25,27 +19,6 @@
        "/result" 	!	"spec1" 	!	"/result/spec1.xml" 		|
        "\\result" 	!	"spec1" 	!	"/result/spec1.xml" 		|
        "result/xml" ! 	"spec1"     !	"./result/xml/spec1.xml"	| { (dir, spec, result) =>
-<<<<<<< HEAD
-           xmlRunner.reset
-           xmlRunner.outputDir = dir
-           spec1.name = spec
-           xmlRunner.reportSpec
-           xmlRunner.files.keySet must contain(result)
-       }
-    }
-  }
-}
-trait TestData extends DataTables {
-  import org.specs.io.mock._
-  trait ExtendedMockFileSystem extends MockFileSystem {
-    override def createFile(path: String) = {files += (path -> ""); true}
-   }
-  object xmlRunner extends XmlRunner(spec1) with ExtendedMockFileSystem with MockOutput
-  object spec1 extends Specification {
-    override def toString = name
-    "the sus" should { "have one ok example" in { 1 mustBe 1 } }
-  } 
-=======
            xRunner.reset
            xRunner.setOutputDir(dir)
            spec1.name = spec
@@ -58,7 +31,6 @@
 import org.specs.io.mock._
 trait ExtendedMockFileSystem extends MockFileSystem {
   override def createFile(path: String) = {files += (path -> ""); true}
->>>>>>> 5945d0ca
 }
 object xRunner extends XmlRunner(spec1, "result", XmlNamingFunction.short) with ExtendedMockFileSystem with Console with MockOutput {
   var dirPath = ""
