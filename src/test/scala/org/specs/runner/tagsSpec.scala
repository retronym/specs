package org.specs.runner
import org.specs.specification.LiterateSpecification
import org.specs.specification._

<<<<<<< HEAD
object tagsSpec extends LiterateSpecification with Fixtures { 
=======
object tagsSpec extends LiteralSpecification("Tags specification") with Fixtures { 
>>>>>>> 3ddf06db
  
<t>Tags can be attached to examples to classify them.
    
  The 2 main use cases for using tags are:
    1. in a system under test, exclude all other examples to run only one when trying to diagnose why that example is failing
    2. run only some examples across different specifications. For example, all the examples related to 
      a given financial product in a financial application
  
1. Exclude all other examples with tags
  
  Let's define a specification with several examples: 
{"""    
    object mySpec extends Specification {
      "example 1" in { 1 must_== 1 }
      "example 2" in { 2 must_== 2 }
    }
"""}  
  The second example can be added a tag: "only this": 
{"""
     "example 2" in { 2 must_== 2 } tag("only this")  """}
  
  In that case, it is possible to parametrize the specification with tags, so that 
  <ex>only the examples with those tags will be run, other examples will be skipped</ex>: 
{"""    
    object mySpec extends Specification {
      "example 1" in { 1 must_== 1 }
      "example 2" in { 2 must_== 2 } tag("only this")
    } 
    mySpec accept ("only this")  """ }{onlyTaggedExamples}
  
  This will output: 
 { specOutput }
  
  <ex>If a tag is applied to a sut, it also applied to all its examples</ex>:
{"""    
    object specWithSut extends Specification {
      "this sut" should {
        "be tagged 1" in { 1 must_== 1 } 
        "be tagged 2" in { 1 must_== 1 } 
      } tag("be tagged")
    } """ }{sutExamplesAreTagged}
  
</t> isSut
}
trait Fixtures extends LiterateSpecification {
   object mySpec extends Specification with Scalacheck {
     "example 1" in { 1 must_== 2 }
     "example 2" in {
       1 must_== 1
     } tag("only this")
   }
   mySpec accept ("only this")
   def onlyTaggedExamples = check {
     val acceptedExamples = mySpec.suts.flatMap(_.examples).filter(_.isAccepted) 
     acceptedExamples.size must_== 1
     acceptedExamples.first.description must_== "example 2"
   }
   object specWithSut extends Specification {
     "this sut" should {
        "be tagged 1" in { 1 must_== 1 } 
        "be tagged 2" in { 1 must_== 1 } 
      } tag("be tagged")
    }
   def sutExamplesAreTagged = check {
     specWithSut.suts.flatMap(_.examples).flatMap(_.tags).size must_== 2 
   }
   import org.specs.io.mock.MockOutput
   def specOutput = {
     val runner = new ConsoleRunner() with MockOutput
     runner.reportSpec(mySpec)
     consoleOutput("\n", runner.messages)
   }
}
class tagsSpecTest extends JUnit4(tagsSpec)<|MERGE_RESOLUTION|>--- conflicted
+++ resolved
@@ -2,11 +2,7 @@
 import org.specs.specification.LiterateSpecification
 import org.specs.specification._
 
-<<<<<<< HEAD
 object tagsSpec extends LiterateSpecification with Fixtures { 
-=======
-object tagsSpec extends LiteralSpecification("Tags specification") with Fixtures { 
->>>>>>> 3ddf06db
   
 <t>Tags can be attached to examples to classify them.
     
