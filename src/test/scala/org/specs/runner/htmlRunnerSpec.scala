package org.specs.runner

<<<<<<< HEAD
object htmlRunnerSpec extends htmlRunnerRules { "the html runner specification" is <spec>
  
  A specification can be run and its output displayed as an Html page.
  On this html page we should be able to see:
    
    -statistics about the specification execution
    -the list of all examples, sorted by sub-specifications and systems
    -an overview list of all sub-specifications and systems with a status icon to allow a rapid access
=======
object htmlRunnerSpec extends htmlRunnerRules("Html Runner") { "Html Runner Specification" ->> <wiki>
 
A specification can be run and its output displayed as an Html page.
On this html page we should be able to see:
    
* statistics about the specification execution
* the list of all examples, sorted by sub-specifications and systems
* an overview list of all sub-specifications and systems with a status icon to allow a rapid access
>>>>>>> 5945d0ca
  
h3. Specification Title
    
<ex>The title of the html page should be the title of the specification.</ex>{title}
    
<<<<<<< HEAD
    2. Specifications headers
    
    <ex>There should be one header per specification</ex>{subSpecsHeader}

    3. System tables
    
    <ex>There should be a table for each system under test.</ex>{oneTablePerSus}
    <ex>The table must be preceded by the system name as a separate header.</ex>{systemName}
    <ex>Close to the system name, there should be a small "up" arrow to go to the top of the page</ex>{topArrow}
    <ex>In each table, there should be a row per example</ex>{oneRowPerExample}
    
    4. Example rows
=======
h3. Specifications headers
    
<ex>There should be one header per specification</ex>{subSpecsHeader}

h3. System tables

<ex>There should be a table for each system under test.</ex>{oneTablePerSus}
<ex>The table must be preceded by the system name as a separate header.</ex>{systemName}
<ex>Close to the system name, there should be a small _up_ arrow !images/up.gif! to go to the top of the page</ex>{topArrow}
<ex>In each table, there should be a row per example</ex>{oneRowPerExample}
    
h3. Example rows
>>>>>>> 5945d0ca
    
On each row, there should be:

<<<<<<< HEAD
    <ex>The rows must alternate in style for better visibility</ex>{rowsAlternation}

        4.1 Subexamples
          
    <ex>An example can also have sub-examples. In that case, the description of the example must be
        displayed as a title and sub-examples displayed in a table</ex>{subExamples}
    
        4.2 DataTables
      
        <ex>DataTables failures should be displayed as an inner table in the message cell</ex>{dataTableFailure}
    
    5. Summary
    
   <ex>A column with the list of systems should be available on the left to access a given system directly</ex>{systemsList}
      
    6. Output directory
    
       6.1 File name
      
       The output of an HtmlRunner can be specified by specifiying an output directory.
       In that case, <ex>the runner generates a file named specs-report.html in that directory.</ex>{outputFile} 
    
       6.2 Stylesheets and images
      
       <ex>The stylesheets for the report must be created in a directory named css, relative to the output directory.</ex>{cssDir} 
       <ex>The images for the report must be created in a directory named images, relative to the output directory.</ex>{imagesDir} 
   
</spec>
}
 
import org.specs.specification._
import org.specs.Sugar._
import org.specs.io.mock._
import scala.xml._

trait htmlRunnerRules extends LiterateSpecification {
  
  def title = run must \\(<title>{specification.name}</title>)
  def oneTablePerSus = run must \\(<table></table>)
  def subSpecsHeader = run must \\(<h2>Sample subspecification</h2>)
  def systemName = run must \\(<h3>The system should<a href="#top">   <img src="images/up.gif"/></a></h3>)
  def topArrow = run must (\\(<a href="top"/>) and
                           \\(<a href="#top"><img src="images/up.gif"/></a>))
  def oneRowPerExample = run.toString must beMatching("ex1")
  def exampleDescription = run.toString must beMatching("ex1")
  def exampleSuccess = run must \\(<img src="images/icon_success_sml.gif"/>)
  def failedExampleImage = run must \\(<img src="images/icon_warning_sml.gif"/>)
  def errorExampleImage = run must \\(<img src="images/icon_error_sml.gif"/>)
  def skippedExampleImage = run must \\(<img src="images/icon_info_sml.gif"/>)
  def failedExample = run must \\(<td>'1' is not equal to '0'</td>)
  def errorExample = run.toString must beMatching("bug")
  def skippedExample = run.toString must beMatching("skipped")
  def rowsAlternation = run must (\\(<tr class="a"></tr>) and \\(<tr class="b"></tr>))  
  def outputFile = htmlFile must_== "./target/specs-report.html"
  def cssDir = createdDirs must contain("./target/css")
  def imagesDir = createdDirs must contain("./target/images") 
  def dataTableFailure = run must (\\(<td>a</td>) and \\(<td>b</td>) and \\(<td>result</td>))
  def subExamples = run must (beMatching("subex1")^^((_: Iterable[Node]).toString) 
                              and \\(<h4>this example has sub-examples</h4>))   
  def systemsList = run must (\\(<div id="leftColumn"/>) and \\(<td>{specification.name}</td>))
    
  object specification extends Specification("Sample Specification") {
    include(subSpecification)
    "The system" should {
      "ex1" in { 1 must_== 1 }
      "ex2" in { 1 must_== 0 }
      "ex3" in { error("bug") }
      "ex4" in { skip("skipped") }
      "data table failure" in {
        "a"    | "b"  | "result" |>
          1    !  1   ! 2        |
          1    !  1   ! 2        |
          3    !  1   ! 5        | { (a: Int, b: Int, c: Int) => 
            a + b must_== c 
          }
      }
      "this example has sub-examples" in {
         "subex1" in { 1 must_== 1 }
         "subex2" in { 1 must_== 1 }
      } 
    }
  }
  object subSpecification extends Specification("Sample subspecification") {
    "The system" should {
      "ex1" in { 1 must_== 1 }
      "ex2" in { 1 must_== 0 }
      "ex3" in { error("bug") }
      "ex4" in { skip("skipped") }
    }
  }
  lazy val executeRunner = { 
    hRunner.reportSpecs
    hRunner
  } 
  val run = executeRunner.specOutput
  val htmlFile = executeRunner.files.keySet.elements.next
  val createdDirs = executeRunner.createdDirs
  object hRunner extends org.specs.runner.HtmlRunner(specification, "target/") with MockOutput with MockFileSystem {
    override def copySpecResourcesDir(src: String, outputDir: String) = {
      mkdirs("./target/css")
      mkdirs("./target/images")
      addFile("./target/css/maven-base.css", "")
      addFile("./target/images/success.gif", "")
    }
  }
}
class htmlRunnerTest extends org.specs.runner.JUnit4(htmlRunnerSpec)
object realRunner extends org.specs.runner.HtmlRunner(htmlRunnerSpec.specification, "target/")
object allSpecsRunner extends org.specs.runner.HtmlRunner(org.specs.allSpecsAndUnits, "target/allSpecs/")
=======
* <ex>the description of the example</ex>{exampleDescription}
* <ex>a success image if the example succedeed</ex>{exampleSuccess}
* <ex>a failure image if the example failed</ex>{failedExampleImage}
* <ex>an error image if the example has an error</ex>{errorExampleImage}
* <ex>an info image if the example is skipped</ex>{skippedExampleImage}
* <ex>a failure message if any</ex>{failedExample}
* <ex>an exception message if any</ex>{errorExample}
* <ex>a skip message if any</ex>{skippedExample}

  <ex>The rows must alternate in style for better visibility</ex>{rowsAlternation}

h4. Subexamples
          
An example can also have sub-examples. In that case, <ex>the description of the example must be displayed as a title and sub-examples displayed in a table</ex>{subExamples}
     
h4. DataTables
      
<ex>DataTables failures should be displayed as an inner table in the message cell</ex>{dataTableFailure}
    
h4. Literate descriptions
      
<ex>Literate descriptions should be displayed above their table</ex>{literateDesc}
<ex>In a literate description the example description which succeeded must be highlighted in green</ex>{greenHighlight}

h3. Summary
    
<ex>A column with the list of systems should be available on the left to access a given system directly</ex>{systemsList}
<ex>Yet this column should only be displayed if there is more than one system</ex>{noSystemsListForOneOnly}
<ex>This column should be collapsible/expensible by clicking on an icon</ex>{collapsibleColumn}

h3. Output directory
    
h4. File name
      
The output of an HtmlRunner can be specified by specifiying an output directory.
In that case, <ex>the runner generates a file named after the specification name + .html in that directory.</ex>{outputFile} 
    
h4. Stylesheets and images
      
<ex>The stylesheets for the report must be created in a directory named css, relative to the output directory.</ex>{cssDir} 
<ex>The images for the report must be created in a directory named images, relative to the output directory.</ex>{imagesDir} 
   
</wiki>
}
>>>>>>> 5945d0ca
<|MERGE_RESOLUTION|>--- conflicted
+++ resolved
@@ -1,15 +1,5 @@
 package org.specs.runner
 
-<<<<<<< HEAD
-object htmlRunnerSpec extends htmlRunnerRules { "the html runner specification" is <spec>
-  
-  A specification can be run and its output displayed as an Html page.
-  On this html page we should be able to see:
-    
-    -statistics about the specification execution
-    -the list of all examples, sorted by sub-specifications and systems
-    -an overview list of all sub-specifications and systems with a status icon to allow a rapid access
-=======
 object htmlRunnerSpec extends htmlRunnerRules("Html Runner") { "Html Runner Specification" ->> <wiki>
  
 A specification can be run and its output displayed as an Html page.
@@ -18,26 +8,11 @@
 * statistics about the specification execution
 * the list of all examples, sorted by sub-specifications and systems
 * an overview list of all sub-specifications and systems with a status icon to allow a rapid access
->>>>>>> 5945d0ca
   
 h3. Specification Title
     
 <ex>The title of the html page should be the title of the specification.</ex>{title}
     
-<<<<<<< HEAD
-    2. Specifications headers
-    
-    <ex>There should be one header per specification</ex>{subSpecsHeader}
-
-    3. System tables
-    
-    <ex>There should be a table for each system under test.</ex>{oneTablePerSus}
-    <ex>The table must be preceded by the system name as a separate header.</ex>{systemName}
-    <ex>Close to the system name, there should be a small "up" arrow to go to the top of the page</ex>{topArrow}
-    <ex>In each table, there should be a row per example</ex>{oneRowPerExample}
-    
-    4. Example rows
-=======
 h3. Specifications headers
     
 <ex>There should be one header per specification</ex>{subSpecsHeader}
@@ -50,121 +25,9 @@
 <ex>In each table, there should be a row per example</ex>{oneRowPerExample}
     
 h3. Example rows
->>>>>>> 5945d0ca
     
 On each row, there should be:
 
-<<<<<<< HEAD
-    <ex>The rows must alternate in style for better visibility</ex>{rowsAlternation}
-
-        4.1 Subexamples
-          
-    <ex>An example can also have sub-examples. In that case, the description of the example must be
-        displayed as a title and sub-examples displayed in a table</ex>{subExamples}
-    
-        4.2 DataTables
-      
-        <ex>DataTables failures should be displayed as an inner table in the message cell</ex>{dataTableFailure}
-    
-    5. Summary
-    
-   <ex>A column with the list of systems should be available on the left to access a given system directly</ex>{systemsList}
-      
-    6. Output directory
-    
-       6.1 File name
-      
-       The output of an HtmlRunner can be specified by specifiying an output directory.
-       In that case, <ex>the runner generates a file named specs-report.html in that directory.</ex>{outputFile} 
-    
-       6.2 Stylesheets and images
-      
-       <ex>The stylesheets for the report must be created in a directory named css, relative to the output directory.</ex>{cssDir} 
-       <ex>The images for the report must be created in a directory named images, relative to the output directory.</ex>{imagesDir} 
-   
-</spec>
-}
- 
-import org.specs.specification._
-import org.specs.Sugar._
-import org.specs.io.mock._
-import scala.xml._
-
-trait htmlRunnerRules extends LiterateSpecification {
-  
-  def title = run must \\(<title>{specification.name}</title>)
-  def oneTablePerSus = run must \\(<table></table>)
-  def subSpecsHeader = run must \\(<h2>Sample subspecification</h2>)
-  def systemName = run must \\(<h3>The system should<a href="#top">   <img src="images/up.gif"/></a></h3>)
-  def topArrow = run must (\\(<a href="top"/>) and
-                           \\(<a href="#top"><img src="images/up.gif"/></a>))
-  def oneRowPerExample = run.toString must beMatching("ex1")
-  def exampleDescription = run.toString must beMatching("ex1")
-  def exampleSuccess = run must \\(<img src="images/icon_success_sml.gif"/>)
-  def failedExampleImage = run must \\(<img src="images/icon_warning_sml.gif"/>)
-  def errorExampleImage = run must \\(<img src="images/icon_error_sml.gif"/>)
-  def skippedExampleImage = run must \\(<img src="images/icon_info_sml.gif"/>)
-  def failedExample = run must \\(<td>'1' is not equal to '0'</td>)
-  def errorExample = run.toString must beMatching("bug")
-  def skippedExample = run.toString must beMatching("skipped")
-  def rowsAlternation = run must (\\(<tr class="a"></tr>) and \\(<tr class="b"></tr>))  
-  def outputFile = htmlFile must_== "./target/specs-report.html"
-  def cssDir = createdDirs must contain("./target/css")
-  def imagesDir = createdDirs must contain("./target/images") 
-  def dataTableFailure = run must (\\(<td>a</td>) and \\(<td>b</td>) and \\(<td>result</td>))
-  def subExamples = run must (beMatching("subex1")^^((_: Iterable[Node]).toString) 
-                              and \\(<h4>this example has sub-examples</h4>))   
-  def systemsList = run must (\\(<div id="leftColumn"/>) and \\(<td>{specification.name}</td>))
-    
-  object specification extends Specification("Sample Specification") {
-    include(subSpecification)
-    "The system" should {
-      "ex1" in { 1 must_== 1 }
-      "ex2" in { 1 must_== 0 }
-      "ex3" in { error("bug") }
-      "ex4" in { skip("skipped") }
-      "data table failure" in {
-        "a"    | "b"  | "result" |>
-          1    !  1   ! 2        |
-          1    !  1   ! 2        |
-          3    !  1   ! 5        | { (a: Int, b: Int, c: Int) => 
-            a + b must_== c 
-          }
-      }
-      "this example has sub-examples" in {
-         "subex1" in { 1 must_== 1 }
-         "subex2" in { 1 must_== 1 }
-      } 
-    }
-  }
-  object subSpecification extends Specification("Sample subspecification") {
-    "The system" should {
-      "ex1" in { 1 must_== 1 }
-      "ex2" in { 1 must_== 0 }
-      "ex3" in { error("bug") }
-      "ex4" in { skip("skipped") }
-    }
-  }
-  lazy val executeRunner = { 
-    hRunner.reportSpecs
-    hRunner
-  } 
-  val run = executeRunner.specOutput
-  val htmlFile = executeRunner.files.keySet.elements.next
-  val createdDirs = executeRunner.createdDirs
-  object hRunner extends org.specs.runner.HtmlRunner(specification, "target/") with MockOutput with MockFileSystem {
-    override def copySpecResourcesDir(src: String, outputDir: String) = {
-      mkdirs("./target/css")
-      mkdirs("./target/images")
-      addFile("./target/css/maven-base.css", "")
-      addFile("./target/images/success.gif", "")
-    }
-  }
-}
-class htmlRunnerTest extends org.specs.runner.JUnit4(htmlRunnerSpec)
-object realRunner extends org.specs.runner.HtmlRunner(htmlRunnerSpec.specification, "target/")
-object allSpecsRunner extends org.specs.runner.HtmlRunner(org.specs.allSpecsAndUnits, "target/allSpecs/")
-=======
 * <ex>the description of the example</ex>{exampleDescription}
 * <ex>a success image if the example succedeed</ex>{exampleSuccess}
 * <ex>a failure image if the example failed</ex>{failedExampleImage}
@@ -208,5 +71,4 @@
 <ex>The images for the report must be created in a directory named images, relative to the output directory.</ex>{imagesDir} 
    
 </wiki>
-}
->>>>>>> 5945d0ca
+}