--- conflicted
+++ resolved
@@ -3,34 +3,12 @@
 import org.specs.util._
 import scala.xml._
 
-<<<<<<< HEAD
-class xmlTest extends JUnit4(xmlRunnerSpec)
-object xmlRunnerSpec extends RunnerFixture { "The specification for the XML runner" is <text> 
-=======
 object xmlRunnerSpec extends RunnerFixture { "The specification for the XML runner" is <html> 
->>>>>>> 5945d0ca
 
   A specification can be run by a XML runner object. The XML runner object is responsible for
   collecting the results of sub-specifications, systems under test and examples and organize 
   them hierarchically as xml elements.
 
-<<<<<<< HEAD
-  1. File creation 
-  1.1 Simple file creation 
-  
-  Running an XML runner on a specification should create a file whose path is the name of the specification.
-  For example, running the specification named "spec1" should create the path {
-    "./spec1.xml".as(path) + " should be the name of the specification" in checkFilePath }
-
-  1.2 Output directory
-  It is possible to indicate the output directory of the runner, for example: {"specresults" as runnerOutputDir}
-  In that case, {"the xml file should be created in the output directory with path: " + 
-                 "./specresults/spec1.xml".as(path) in checkOutputDirectory}
-
-  2. XML content 
-
-  Running an XML runner on a specification should create an xml structure:  
-=======
 <p/>  1. File creation 
 <p/>  1.1 Simple file creation 
   
@@ -45,63 +23,31 @@
                  "./specresults/org.specs.runner.sp1.xml".as(path) in checkOutputDirectory}
 
 <p/> 2. XML content 
->>>>>>> 5945d0ca
 
 <p/>  Running an XML runner on a specification should create an xml structure:  
 <ul>
 <li> {"containing an element for the specification:\n" +
   <spec name="sp1" description="sp1" assertions="3" failures="1" errors="1"></spec>.as(xml) in checkXml }</li>
 
-<<<<<<< HEAD
-- {"containing an element for the system under test:\n" +
-  <sus description="the sus" assertions="3" failures="1" errors="1"></sus>.as(xml) in checkXml }
-=======
 <li> {"containing an element for the system under test:\n" +
   <sus description="the sus" assertions="3" failures="1" errors="1"></sus>.as(xml) in checkXml }</li>
->>>>>>> 5945d0ca
 
 <li> {"containing an element for the ok example test:\n" +
   <example description="have one ok example" assertions="0" failures="0" errors="0"></example>.as(xml) in checkXml }</li>
 
 <li> {"containing an element for the ko example test containing the failure:\n" +
   <example assertions="1" failures="1" description="have one ko example" errors="0">
-<<<<<<< HEAD
-          <failure location="xmlRunnerFixture.scala:37">'1' is not the same as '2'</failure>
-    </example>.as(xml) in checkXml }
-=======
           <failure location="xmlRunnerFixture.scala:49">'1' is not the same as '2'</failure>
     </example>.as(xml) in checkXml }</li>
->>>>>>> 5945d0ca
 
 <li> {"containing an element for the ko example test containing the exception:\n" +
   <example description="have an example with an error" assertions="1" failures="0" errors="1">
-<<<<<<< HEAD
-      <error location="xmlRunnerFixture.scala:38">error message</error>
-    </example>.as(xml) in checkXml }
-=======
       <error location="xmlRunnerFixture.scala:50">error message</error>
     </example>.as(xml) in checkXml }</li>
->>>>>>> 5945d0ca
 
 <li> {"containing an element for the example containing a sub-example:\n" +
   <example assertions="0" failures="0" description="have one sub-example" errors="0">
           <example assertions="1" failures="0" description="a sub-example" errors="0"></example>
-<<<<<<< HEAD
-    </example>.as(xml) in checkXml }
-
-  If the XML runner is run on a composite specification{executeCompositeSpecRunner},
-  it must then create a specification element containing the sub-specifications
-    -<ex>with one node for the first sub-specification</ex>
-     { <spec name="compositeSpec" description="compositeSpec" assertions="6" failures="2" errors="2"/> as xml}{checkXml}
-    -<ex>with another node for the other sub-specification</ex>
-     { <spec name="spec1" description="spec1" assertions="3" failures="1" errors="1"/> as xml}{checkXml}                                                                                                  
-
-  3. Console reporting
-
-  The XML runner object should {"output the results of the specification in the console" in checkConsole}, as if it was a ConsoleRunner
-
-</text>  
-=======
     </example>.as(xml) in checkXml }</li>
 </ul>
 <p/>
@@ -120,5 +66,4 @@
      as if it was a ConsoleRunner if it has been added the Console trait.
 
 </html>  
->>>>>>> 5945d0ca
 }