--- conflicted
+++ resolved
@@ -58,8 +58,6 @@
                              x.toString.matches(".*" + name + ".*") 
                           }).toArray) 
       other
-<<<<<<< HEAD
-=======
     }
     /** 
      * remove all traces of this exception until the last line matching <code>name</code> is found.
@@ -75,29 +73,10 @@
                              !x.toString.matches(".*" + name + ".*") 
                           }).reverse.toArray)
       other
->>>>>>> 5945d0ca
     }
     /** 
      * remove all traces of this exception until the last line matching <code>name</code> is found.
      */
-<<<<<<< HEAD
-    def removeTracesWhileNameMatches(name: String): Throwable = removeTracesWhileNameMatches(t, name)
-
-    /** 
-     * sets the stacktrace of <code>other</code> with the stacktrace of <code>t</code> removing the first line (the original location)
-     * and then all lines until the last line matching <code>name</code> is found.
-     */
-    def removeTracesAsFarAsNameMatches(other: Throwable, name: String) = {
-      other.setStackTrace((t.getStackTrace.toList.drop(1).reverse.takeWhile { x: StackTraceElement => 
-                             !x.toString.matches(".*" + name + ".*") 
-                          }).reverse.toArray)
-      other
-    }
-    /** 
-     * remove all traces of this exception until the last line matching <code>name</code> is found.
-     */
-=======
->>>>>>> 5945d0ca
     def removeTracesAsFarAsNameMatches(name: String): Throwable = removeTracesAsFarAsNameMatches(t, name)
   }
 }