package org.specs.specification
import org.specs.util._
import org.specs.util.ExtendedString._
import scala.xml._
import org.specs.matcher._
import scala.collection.mutable._
import org.specs.runner._
import org.specs.matcher.MatcherUtils._
import org.specs.SpecUtils._
import org.specs.specification._
import org.specs.ExtendedThrowable._

/**
 * The <code>Sut</code> class represents a system under test<br>
 * It has:<ul>
 * <li>a description declaring what kind of system it is
 * <li>an <code>ExampleLifeCycle</code> which defines behaviour before/after example and test</ul>
 * It is also an <code>ExampleLifeCycle</code> so it can refine the passed cycle
 * <p>
 * In specifications, a Sut "should" or "can" provide some functionalities which are defined in <code>Examples</code><br>
 * A Sut is "executed" during its construction and failures and errors are collected from its examples
 */
case class Sut(description: String, var cycle: org.specs.specification.ExampleLifeCycle) extends ExampleLifeCycle with Tagged {
  /** default verb used to define the behaviour of the sut */
  var verb = ""

  /** 
   * instead of using several examples, a whole text with embedded assertions can be used to
   * specify the Sut
   */
  var literalDescription: Option[String] = None

  /** examples describing the sut behaviour */
  var examples = new Queue[Example]
  def addExample(e: Example) = examples += e
  /** the before function will be invoked before each example */
  var before: Option[() => Any] = None
  
  /** the after function will be invoked after each example */
  var after: Option[() => Any] = None
  
  /** a predicate which will decide if an example must be re-executed */
  var untilPredicate: Option[() => Boolean] = None

  var skippedSut: Option[Throwable] = None
  var failedSut: Option[String] = None

  /** default way of defining the behaviour of a sut */
  def should(ex: =>Example) = {
    verb = "should"
    specifyExamples(ex)
  }
  /** Alias method to describe more advanced or optional behaviour. This will change the verb used to report the sut behavior */
  def can(ex: =>Example) = { verb = "can"; specifyExamples(ex) }

  private def specifyExamples(ex: =>Example) = {
    try { ex } catch {
      case e: SkippedException => skippedSut = Some(e)
      case FailureException(m) => failedSut = Some(m)
    }
    this
  }

  /** alternately there may be no example given yet */
  def should(noExampleGiven: Unit) = { verb = "should"; this }
  
  /** @return all examples failures */
  def failures = examples.flatMap {_.failures}

  /** @return all examples skipped messages */
  def skipped = examples.flatMap {_.skipped}

  /** @return all examples errors */
  def errors = examples.flatMap {_.errors}

  /** @return the total number of assertions for this sut */
  def assertionsNb = examples.foldLeft(0) {_ + _.assertionsNb}

  /** @return a description of this sut with all its examples (used for the ConsoleReporter) */
  def pretty(tab: String) = tab + description + " " + verb + " " + examples.foldLeft("") {_ + _.pretty(addSpace(tab))}
  
  /** forwards the call to the "parent" cycle */
  override def until = { cycle.until && this.untilPredicate.getOrElse(() => true)() }

  /** calls the before method of the "parent" cycle, then the sut before method before an example if that method is defined. */
  override def beforeExample(ex: Example) = {
    cycle.beforeExample(ex)
    before.foreach {_.apply()}
  }

  /** forwards the call to the "parent" cycle */
  override def beforeTest(ex: Example) = { cycle.beforeTest(ex) }

  /** forwards the call to the "parent" cycle */
  override def executeTest(ex: Example, t: =>Any) = { 
    cycle.executeTest(ex, t) 
  }

  /** forwards the call to the "parent" cycle */
  override def afterTest(ex: Example) = { cycle.afterTest(ex) }

  /** calls the after method of the "parent" cycle, then the sut after method after an example if that method is defined. */
  override def afterExample(ex: Example) = { 
    cycle.afterExample(ex)
    after.foreach {_.apply()}
  }
<<<<<<< HEAD
  override def accept(s: String*) = { 
    super.accept(s:_*)
    this.examples.foreach(_.accept(s:_*))
    this
  }
  override def addTag(t: String) = { 
    super.addTag(t)
    this.examples.foreach(_.addTag(t))
    this
  }
  override def reject(s: String*) = {
    super.reject(s:_*)
    this.examples.foreach(_.reject(s:_*))
    this
  }

=======
  /** Declare the examples as components to be tagged when the sut is tagged */
  override def taggedComponents = this.examples
>>>>>>> 1759e618
}
<|MERGE_RESOLUTION|>--- conflicted
+++ resolved
@@ -104,25 +104,6 @@
     cycle.afterExample(ex)
     after.foreach {_.apply()}
   }
-<<<<<<< HEAD
-  override def accept(s: String*) = { 
-    super.accept(s:_*)
-    this.examples.foreach(_.accept(s:_*))
-    this
-  }
-  override def addTag(t: String) = { 
-    super.addTag(t)
-    this.examples.foreach(_.addTag(t))
-    this
-  }
-  override def reject(s: String*) = {
-    super.reject(s:_*)
-    this.examples.foreach(_.reject(s:_*))
-    this
-  }
-
-=======
   /** Declare the examples as components to be tagged when the sut is tagged */
   override def taggedComponents = this.examples
->>>>>>> 1759e618
 }
