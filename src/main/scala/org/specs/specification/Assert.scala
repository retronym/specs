package org.specs.specification
import org.specs.matcher._
import org.specs.matcher.Matchers._
import org.specs.ExtendedThrowable._
import org.specs.Sugar._
/**
 * An assertable is an object supporting the execution of assertions through matchers.<pre>
 *   thisAssertable must passMatcher
 * </pre>
 * It can be optionally related to an example when created for an anonymous example.
 * Otherwise it just fires a FailureException when failing:<pre>
 * object spec extends Specification {
 *   // is automatically related to an anonymous example
 *   // it will be executed only once the example is executed
 *   // @see org.specs.specification.AssertFactory
 *   // @see org.specs.specification.ExampleAssertionListener
 *   1 must_== 1
 * 
 *   // in that case, no example is set but during the execution of the "in" part
 *   // the failure exception will be caught by the example and stored
 *   "this example fails" in { 1 must_== 0 }
 * }
 * object test extends SpecsMatchers {
 *   // this assertable is not related to any example and executes right away throwing an exception if failing
 *   1 must_== 1 
 * }
 * </pre>
 */
trait Assertable[T] {
  /** related example. */
  private var example: Option[Example] = None
<<<<<<< HEAD
  /** function used to display success values . */
  private var successValueToString: SuccessValue => String = s => ""
=======
  /** function used to display success values as a result of a match. By default nothing is displayed. */
  private var successValueToString: SuccessValue => String = s => ""
  /** the listener will be called for every match to register a new assertion. */
  private var assertionListener: Option[ExampleAssertionListener] = None
  /** 
   * stores a precise description of the thing being asserted. 
   * This description is meant to be passed to the matcher for better failure reporting.
   */
  protected var description: Option[String] = None

>>>>>>> 5945d0ca
  /** 
   * Apply a matcher for this assertable value.
   * 
   * Execute the matcher directly or add it to its related example for execution.
   * It either throws a FailureException or return a SuccessValue object. 
<<<<<<< HEAD
    */
  def applyMatcher[U >: T](m: => Matcher[U], value: => T): SuccessValue = {
=======
   *
   * The assertion listener gets notified of a new assertion with a fresh copy of this assertable.
   * The matcher gets 
   */
  def applyMatcher[U >: T](m: => Matcher[U], value: => T): SuccessValue = {
    assertionListener.map(_.addAssertion(Some(this))) 

>>>>>>> 5945d0ca
    val failureTemplate = FailureException("")
    def executeMatch = {
      val matcher = m
      matcher.setDescription(description)
      val (result, _, koMessage) = matcher.apply(value) 
      result match {
        case false => new FailureException(koMessage).rethrowBy("must", failureTemplate)
        case _     => SuccessValue(successValueToString)
      }
    }
    example match {
      case None => executeMatch
      case Some(e) => {
        var res = SuccessValue(successValueToString)
        e in { res = executeMatch }
        res
      }
    }
  }  
  /**
   * Set a specific example to hold the results of this matcher
   */
  def setExample[T](ex: Example) = example = Some(ex)
<<<<<<< HEAD
=======
  
  /** setter for the assertion listener. */
  def setAssertionListener(listener: ExampleAssertionListener): this.type = { 
    assertionListener = Some(listener); 
    this
  }

>>>>>>> 5945d0ca
  /**
   * Set a new function to render success values
   */
  def setSuccessValueToString(f: SuccessValue =>  String) = successValueToString = f
}
/**
 * The assert class adds matcher methods to objects which are being specified<br>
 * Usage: <code>new Assert(value, example) must beMatching(otherValue)</code><p>
 *
 * An assert is created with its parent <code>Example</code> in order to register failures
 * and errors if a matcher is not ok 
 *
 */
class Assert[T](value: => T) extends Assertable[T] {

  override def toString() = value.toString
  def createClone = new Assert(value)
  
  /** set a better description on the value. */
  def aka(desc: String): this.type = { description = Some(desc); this }

  /**
   * applies a matcher to the current value and throw a failure is the result is not true 
   */
  def must[S >: T](m: => Matcher[S]) = applyMatcher[S](m, value)
  
  /**
   * applies the negation of a matcher 
   */
  def mustNot[S >: T](m: => Matcher[S]) =  must(m.not)

  /** alias for <code>must verify(f)</code>  */
  def mustVerify[S >: T](f: S => Boolean) = must(verify(f))

  /** alias for <code>mustVerify(f)</code>  */
  def verifies(f: T => Boolean) = mustVerify(f)

  /** alias for <code>must be(other)</code>  */
  def mustBe(otherValue: Any) = must(be(otherValue)) 

  /** alias for <code>must be(other)</code>  */
  def mustEq(otherValue: Any) = must(be(otherValue))

  /** alias for <code>must notEq(other)</code>  */
  def mustNotBe(otherValue: Any) = must(notEq(otherValue)) 

  /** alias for <code>must notEq(other)</code>  */
  def mustNotEq(otherValue: Any) = mustNotBe(otherValue)

  /** alias for <code>must is_!=(other)</code>  */
  def must_!=(otherValue: Any)(implicit details: Detailed) = must(is_!=(otherValue)(details))

  /** alias for <code>must is_==(other)</code>  */
  def must_==(otherValue: Any)(implicit details: Detailed) = {
    must(is_==(otherValue)(details))
  }

  /** alias for <code>must is_==(other)</code>  */
  def mustEqual(otherValue: Any)(implicit details: Detailed) = must(is_==(otherValue)(details))
}
/** RuntimeException carrying a matcher ko message */
case class FailureException(var message: String) extends RuntimeException(message)

/** RuntimeException carrying a matcher skip message */
case class SkippedException(message: String) extends RuntimeException(message)

/** Specialized assert class with string matchers aliases */
class AssertString[A <: String](value: => A) extends Assertable[A] {

  def createClone = new AssertString(value)
  /** alias for <code>must(beMatching(a))</code> */
  def mustMatch(a: String) = applyMatcher(beMatching(a), value)

  /** alias for <code>must(not(beMatching(a)))</code> */
  def mustNotMatch(a: String) = applyMatcher(not(beMatching(a)), value)
  
  /** alias for <code>must(equalIgnoreCase(a))</code> */
  def must_==/(a: String) = applyMatcher(equalIgnoreCase(a), value)

  /** alias for <code>must(notEqualIgnoreCase(a))</code> */
  def must_!=/(a: String) = applyMatcher(notEqualIgnoreCase(a), value)
}
/** Specialized assert class with iterable matchers aliases */
class AssertIterable[I <: AnyRef](value: =>Iterable[I]) extends Assertable[Iterable[I]] {
  def createClone = new AssertIterable(value)

  /** alias for <code>must(exist(function(_))</code> */
  def mustExist(function: I => Boolean) = applyMatcher(exist {x:I => function(x)}, value)

  /** alias for <code>must(notExist(function(_))</code> */
  def mustNotExist(function: I => Boolean) = applyMatcher(notExist{x:I => function(x)}, value)

  /** alias for <code>must(contain(a))</code> */
  def mustContain(elem: I) = applyMatcher(contain(elem), value)

  /** alias for <code>must(notContain(a))</code> */
  def mustNotContain(elem: I) = applyMatcher(notContain(elem), value)
}
/** Specialized assert class with iterable[String] matchers aliases */
class AssertIterableString(value: =>Iterable[String]) extends Assertable[Iterable[String]] {
  def createClone = new AssertIterableString(value)

  /** alias for <code>must(existMatch(pattern))</code> */
  def mustHaveMatch(pattern: String) = applyMatcher(existMatch(pattern), value)

  /** alias for <code>must(notExistMatch(pattern))</code> */
  def mustNotHaveMatch(pattern: String) = applyMatcher(notExistMatch(pattern), value)

  /** alias for <code>must(existMatch(pattern))</code> */
  def mustExistMatch(pattern: String) = applyMatcher(existMatch(pattern), value)

  /** alias for <code>must(notExistMatch(pattern))</code> */
  def mustNotExistMatch(pattern: String) = applyMatcher(notExistMatch(pattern), value)
}
<<<<<<< HEAD

=======
>>>>>>> 5945d0ca
/**
 * By default the result value of an assertable expression doesn't output anything when 
 * toString is called.
 */
/**
 * This trait transforms SuccessValue objects to a Boolean value if it is necessary, for example in 
 * ScalaCheck properties.
 */
trait SuccessValues {

  /** transforms a SuccessValue to a boolean */
  implicit def successValueToBoolean(s: SuccessValue) = true
  
  /** by default a SuccessValue is "silent" */
  def successValueToString(s: SuccessValue) = ""
  
}
/** value returned by an assertable whose string representation can vary. */
case class SuccessValue(f: SuccessValue => String) {
  override def toString = f(this)
}<|MERGE_RESOLUTION|>--- conflicted
+++ resolved
@@ -29,10 +29,6 @@
 trait Assertable[T] {
   /** related example. */
   private var example: Option[Example] = None
-<<<<<<< HEAD
-  /** function used to display success values . */
-  private var successValueToString: SuccessValue => String = s => ""
-=======
   /** function used to display success values as a result of a match. By default nothing is displayed. */
   private var successValueToString: SuccessValue => String = s => ""
   /** the listener will be called for every match to register a new assertion. */
@@ -43,16 +39,11 @@
    */
   protected var description: Option[String] = None
 
->>>>>>> 5945d0ca
   /** 
    * Apply a matcher for this assertable value.
    * 
    * Execute the matcher directly or add it to its related example for execution.
    * It either throws a FailureException or return a SuccessValue object. 
-<<<<<<< HEAD
-    */
-  def applyMatcher[U >: T](m: => Matcher[U], value: => T): SuccessValue = {
-=======
    *
    * The assertion listener gets notified of a new assertion with a fresh copy of this assertable.
    * The matcher gets 
@@ -60,7 +51,6 @@
   def applyMatcher[U >: T](m: => Matcher[U], value: => T): SuccessValue = {
     assertionListener.map(_.addAssertion(Some(this))) 
 
->>>>>>> 5945d0ca
     val failureTemplate = FailureException("")
     def executeMatch = {
       val matcher = m
@@ -84,8 +74,6 @@
    * Set a specific example to hold the results of this matcher
    */
   def setExample[T](ex: Example) = example = Some(ex)
-<<<<<<< HEAD
-=======
   
   /** setter for the assertion listener. */
   def setAssertionListener(listener: ExampleAssertionListener): this.type = { 
@@ -93,7 +81,6 @@
     this
   }
 
->>>>>>> 5945d0ca
   /**
    * Set a new function to render success values
    */
@@ -208,10 +195,6 @@
   /** alias for <code>must(notExistMatch(pattern))</code> */
   def mustNotExistMatch(pattern: String) = applyMatcher(notExistMatch(pattern), value)
 }
-<<<<<<< HEAD
-
-=======
->>>>>>> 5945d0ca
 /**
  * By default the result value of an assertable expression doesn't output anything when 
  * toString is called.
