--- conflicted
+++ resolved
@@ -100,29 +100,8 @@
   /** @return true if there are failures or errors */
   def isFailing: Boolean = !this.failures.isEmpty || !this.errors.isEmpty
   
-<<<<<<< HEAD
-  override def accept(s: String*) = { 
-    super.accept(s:_*)
-    this.subSpecifications.foreach(_.tagWith(this))
-    this.suts.foreach(_.tagWith(this))
-    this
-  }
-  override def addTag(t: String) = { 
-    super.addTag(t)
-    this.subSpecifications.foreach(_.addTag(t))
-    this.suts.foreach(_.addTag(t))
-    this
-  }
-  override def reject(s: String*) = {
-    super.reject(s:_*)
-    this.subSpecifications.foreach(_.tagWith(this))
-    this.suts.foreach(_.tagWith(this))
-    this
-  }
-=======
   /** Declare the subspecifications and suts as components to be tagged when the specification is tagged */
   override def taggedComponents = this.subSpecifications ++ this.suts
->>>>>>> 1759e618
 }
 /**
  * This trait can be reused in any test based framework to access Matchers functionalities
