package org.specs
import org.specs.util._
import org.specs.util.ExtendedString._
import scala.xml._
import org.specs.matcher._
import scala.collection.mutable._
import org.specs.runner._
import org.specs.matcher.MatcherUtils._
import org.specs.SpecUtils._
import org.specs.specification._
import org.specs.ExtendedThrowable._

/**
 * This class is the main class for declaring a new specification<br>
 * In the context of a specification, you can:<ul>
 * <li>declare nested specifications
 * <li>define systems under test
 * <li>specify examples and assertions</ul>
 * Usage: <code>object mySpec extends Specification</code>
 * <p>
 * A specification is "executed" when it is constructed, then the failures and errors can 
 * be collected with the corresponding methods
 *
 */
abstract class Specification extends Matchers with AssertFactory with SpecificationStructure
               with DetailedFailures
<<<<<<< HEAD
               with Contexts with SuccessValues { outer =>
=======
               with Contexts with SuccessValues with HasResults { outer =>
>>>>>>> 5945d0ca

  /** nested reporter so that a specification is executable on the console */
  private val reporter = new ConsoleRunner(this)

  /** A specification has a main method to be executable and print its result on a Console */
  def main(args: Array[String]) = reporter.main(args)
  
  /**
   * Alternate constructor with the name of the specification
   */
  def this(n: String) = { this(); name = n; description = n; this }

  /**
   * Alternate constructor with subspecifications
   */
  def this(subspecs: Specification*) = { this(); subSpecifications = subspecs.toList; this }

  /** 
   * Syntactic sugar for examples sharing between systems under test.<p>
   * Usage: <code>  
   *   "A stack below full capacity" should {
   *    behave like "A non-empty stack below full capacity" 
   *    ...
   * </code>
   * In this example we suppose that there is a system under test with the same name previously defined.
   * Otherwise, an Exception would be thrown, causing the specification failure at construction time.
   */
  object behave {
    def like(other: Sus): Example = {
      val behaveLike = "behave like " + other.description.uncapitalize in {}
      other.examples.foreach(behaveLike.addExample(_))
      behaveLike
    }
    def like(susName: String): Example = outer.systems.find(_.description == susName) match {
      case Some(sus) => this.like(sus)
      case None => throw new Exception(q(susName) + " is not specified in " + outer.name)
    }
  }

  /** @return the failures of each sus */
  def failures: List[FailureException] = subSpecifications.flatMap(_.failures) ::: systems.flatMap(_.failures)

  /** @return the skipped of each sus */
  def skipped: List[SkippedException] = subSpecifications.flatMap{_.skipped} ::: systems.flatMap(_.skipped)

  /** @return the errors of each sus */
  def errors: List[Throwable] = subSpecifications.flatMap(_.errors) ::: systems.flatMap(_.errors)

  /** @return all the examples with no errors, failures or skip messages */
  def successes: List[Example] = subSpecifications.flatMap(_.successes) ::: systems.flatMap(_.successes)

  /** @return all the examples */
  def examples: List[Example] = subSpecifications.flatMap(_.examples) ::: systems.flatMap(_.examples)

  /** @return the total number of assertions for each sus */
  def assertionsNb: Int = subSpecifications.foldLeft(0)(_ + _.assertionsNb) + systems.foldLeft(0)(_ + _.assertionsNb)

  /** @return a description of this specification with all its systems (used for the ConsoleReporter) */
  def pretty = description + systems.foldLeft("")(_ + _.pretty(addSpace("\n")))

  /** 
   * Convenience method: adds a new failure to the latest example<br>
   * Usage: <code>fail("this code should fail anyway")</code>
   */
  def fail(m: String) = FailureException(m).rethrowFrom(this)

  /** 
   * Convenience method: adds a new failure to the latest example. The failure message is "failure"<br>
   * Usage: <code>fail</code>
   */
  def fail(): Nothing = fail("failure")

  /** 
   * Convenience method: adds a new skippedException to the latest example<br>
   * Usage: <code>skip("this example should be skipped")</code>
   */
  def skip(m: String) = SkippedException(m).rethrowFrom(this)
  
  /** @return true if there are failures or errors */
  def isFailing: Boolean = !this.failures.isEmpty || !this.errors.isEmpty
  
  /** Declare the subspecifications and systems as components to be tagged when the specification is tagged */
  override def taggedComponents = this.subSpecifications ++ this.systems
  
  /** reset in order to be able to run the examples again */
  def resetForExecution: this.type = {
    subSpecifications.foreach(_.resetForExecution)
    systems.foreach(_.resetForExecution)
    this
  }
<<<<<<< HEAD
  type HasResults = {
    def failures: Seq[FailureException]
    def errors: Seq[Throwable]
    def skipped: Seq[SkippedException]
  }
}
=======
  
  def ::(s: Specification) = List(s, this)

}

/** 
 * This trait is useful to get a common interface for Specifications, Sus and Examples.
 */
trait HasResults {
  def failures: Seq[FailureException]
  def errors: Seq[Throwable]
  def skipped: Seq[SkippedException]
  def status = { 
    if (!errors.isEmpty)
      "error"
    else if (!failures.isEmpty)
      "failure"
    else if (!skipped.isEmpty)
      "skipped"
    else
      "success"
  }
  def hasFailureAndErrors = !failureAndErrors.isEmpty
  def failureAndErrors = (failures ++ errors).toList
  def issues = (failures ++ errors ++ skipped).toList
  def issueMessages = issues.foldLeft("")(_ + _.getMessage)
  def hasIssues = !issues.isEmpty
}
>>>>>>> 5945d0ca
  

/**
 * This trait can be reused in any test based framework to access Matchers functionalities
 */
trait SpecsMatchers extends Matchers with AssertFactory with DefaultExampleAssertionListener with DetailedFailures


/** utility object to indent a string with 2 spaces */
object SpecUtils {
  /** @return <code>s + "  "</code> */
  def addSpace(s: String) = s + "  "
}
<|MERGE_RESOLUTION|>--- conflicted
+++ resolved
@@ -24,11 +24,7 @@
  */
 abstract class Specification extends Matchers with AssertFactory with SpecificationStructure
                with DetailedFailures
-<<<<<<< HEAD
-               with Contexts with SuccessValues { outer =>
-=======
                with Contexts with SuccessValues with HasResults { outer =>
->>>>>>> 5945d0ca
 
   /** nested reporter so that a specification is executable on the console */
   private val reporter = new ConsoleRunner(this)
@@ -119,14 +115,6 @@
     systems.foreach(_.resetForExecution)
     this
   }
-<<<<<<< HEAD
-  type HasResults = {
-    def failures: Seq[FailureException]
-    def errors: Seq[Throwable]
-    def skipped: Seq[SkippedException]
-  }
-}
-=======
   
   def ::(s: Specification) = List(s, this)
 
@@ -155,7 +143,6 @@
   def issueMessages = issues.foldLeft("")(_ + _.getMessage)
   def hasIssues = !issues.isEmpty
 }
->>>>>>> 5945d0ca
   
 
 /**
