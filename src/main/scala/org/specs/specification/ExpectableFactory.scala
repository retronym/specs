--- conflicted
+++ resolved
@@ -31,39 +31,26 @@
  * Then StringMatchers are expecting values with String as an upper bound so that effectively only String instances
  * will be used with the implicit def (only solution found to make it all work, to my current understanding)
  */
-<<<<<<< HEAD
-trait ExpectableFactory extends ExampleExpectationsListener with SuccessValues {
-  var expectationsListener: ExampleExpectationsListener = this
-  
-=======
 trait ExpectableFactory extends ExampleExpectationsListener with SuccessValues with FailureFactory {
 
+  var expectationsListener: ExampleExpectationsListener = this
   /** create a FailureExceptionWithResult when an expectation is failing */
   def createFailure[T](message: String, result: Result[T]): Throwable with HasResult[T] = new FailureExceptionWithResult(message, result)
 
->>>>>>> a6198644
   /** implicit transformation of an object into one supporting AnyMatcher matchers */
   implicit def theValue[A](value: =>A): Expectation[A] = {
     val a = new Expectation(value)
     a.setSuccessValueToString(successValueToString _)
-<<<<<<< HEAD
     a.setExpectationsListener(expectationsListener)
-=======
-    a.setExpectationsListener(this)
     a.setFailureFactory(this)
->>>>>>> a6198644
   }
 
   /** implicit transformation of a String into an object supporting String matchers */
   implicit def theString(value: =>String) = {
     val a = new StringExpectable(value.toString)
     a.setSuccessValueToString(successValueToString _)
-<<<<<<< HEAD
     a.setExpectationsListener(expectationsListener)
-=======
-    a.setExpectationsListener(this)
     a.setFailureFactory(this)
->>>>>>> a6198644
   }
 
   /**
@@ -73,35 +60,23 @@
   implicit def theBlock(value: =>Nothing): Expectation[Nothing] = {
     val a = new Expectation(value)
     a.setSuccessValueToString(successValueToString _)
-<<<<<<< HEAD
     a.setExpectationsListener(expectationsListener)
-=======
-    a.setExpectationsListener(this)
     a.setFailureFactory(this)
->>>>>>> a6198644
   }
   /** implicit transformation of an Iterable[String] into an object supporting IterableString matchers */
   implicit def theStrings(value: =>Iterable[String]): IterableStringExpectable = {
     val a = new IterableStringExpectable(value)
     a.setSuccessValueToString(successValueToString _)
-<<<<<<< HEAD
     a.setExpectationsListener(expectationsListener)
-=======
-    a.setExpectationsListener(this)
     a.setFailureFactory(this)
->>>>>>> a6198644
   }
 
   /** implicit transformation of an Iterable into an object supporting Iterable matchers */
   implicit def theIterable[I <: AnyRef](value: =>Iterable[I]): IterableExpectable[I] = {
     val a = new IterableExpectable(value)
     a.setSuccessValueToString(successValueToString _)
-<<<<<<< HEAD
     a.setExpectationsListener(expectationsListener)
-=======
-    a.setExpectationsListener(this)
     a.setFailureFactory(this)
->>>>>>> a6198644
   }
 }
 class DelegatedExpectableFactory(var delegate: ExpectableFactory) extends ExpectableFactory {
