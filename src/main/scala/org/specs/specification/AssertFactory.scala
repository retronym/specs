package org.specs.specification
import org.specs.matcher._

/**
 * This trait defines implicit definitions which are used to create Assert objects
 * and associate them with the latest defined example<br>
 * Usage: <code>
 * 2.1 must beCloseTo(2.0, .1)
 * </code>or<br><code>
 * theDouble(2.1) must beCloseTo(2.0, .1)
 * </code><p> 
 * 
 * Then StringMatchers are expecting values with String as an upper bound so that effectively only String instances
 * will be used with the implicit def (only solution found to make it all work, to my current understanding)
 */
trait AssertFactory extends ExampleAssertionListener with SuccessValues {
<<<<<<< HEAD
=======
  
  /** implicit transformation of an object into one supporting AnyMatcher matchers */
  implicit def theValue[A](value: =>A): Assert[A] = {
    val a = new Assert(value)
    a.setSuccessValueToString(successValueToString _)
    a.setAssertionListener(this)
  }
>>>>>>> 5945d0ca

  /** implicit transformation of a String into an object supporting String matchers */
  implicit def theString[A >: String](value: =>A) = {
    val a = new AssertString(value.toString)
<<<<<<< HEAD
    addAssertion(Some(a))
    a.setSuccessValueToString(successValueToString _)
    a
  }

  /** implicit transformation of an object into one supporting AnyMatcher matchers */
  implicit def theValue[A](value: =>A) = {
    val a = new Assert(value)
    addAssertion(Some(a)) 
    a.setSuccessValueToString(successValueToString _)
    a
=======
    a.setSuccessValueToString(successValueToString _)
    a.setAssertionListener(this)
>>>>>>> 5945d0ca
  }

  /** 
   * implicit transformation of a block returning Nothing. 
   * This is necessary when testing thrown exceptions <pre>stream.close must throwA(new IOException)</pre> 
   */
<<<<<<< HEAD
  implicit def theBlock(value: =>Nothing) = {
    val a = new Assert(value)
    addAssertion(Some(a))
    a.setSuccessValueToString(successValueToString _)
    a
=======
  implicit def theBlock(value: =>Nothing): Assert[Nothing] = {
    val a = new Assert(value)
    a.setSuccessValueToString(successValueToString _)
    a.setAssertionListener(this)
>>>>>>> 5945d0ca
  }
  /** implicit transformation of an Iterable[String] into an object supporting IterableString matchers */
  implicit def theStrings(value: =>Iterable[String]): AssertIterableString = {
    val a = new AssertIterableString(value)
<<<<<<< HEAD
    addAssertion(Some(a))
    a.setSuccessValueToString(successValueToString _)
    a
  }

  /** implicit transformation of an Iterable into an object supporting Iterable matchers */
  implicit def toIterableAssert[I <: AnyRef](value: =>Iterable[I]) = {
    val a = new AssertIterable(value)
    addAssertion(Some(a))
    a.setSuccessValueToString(successValueToString _)
    a
=======
    a.setSuccessValueToString(successValueToString _)
    a.setAssertionListener(this)
  }

  /** implicit transformation of an Iterable into an object supporting Iterable matchers */
  implicit def theIterable[I <: AnyRef](value: =>Iterable[I]): AssertIterable[I] = {
    val a = new AssertIterable(value)
    a.setSuccessValueToString(successValueToString _)
    a.setAssertionListener(this)
>>>>>>> 5945d0ca
  }
}<|MERGE_RESOLUTION|>--- conflicted
+++ resolved
@@ -14,8 +14,6 @@
  * will be used with the implicit def (only solution found to make it all work, to my current understanding)
  */
 trait AssertFactory extends ExampleAssertionListener with SuccessValues {
-<<<<<<< HEAD
-=======
   
   /** implicit transformation of an object into one supporting AnyMatcher matchers */
   implicit def theValue[A](value: =>A): Assert[A] = {
@@ -23,62 +21,26 @@
     a.setSuccessValueToString(successValueToString _)
     a.setAssertionListener(this)
   }
->>>>>>> 5945d0ca
 
   /** implicit transformation of a String into an object supporting String matchers */
   implicit def theString[A >: String](value: =>A) = {
     val a = new AssertString(value.toString)
-<<<<<<< HEAD
-    addAssertion(Some(a))
-    a.setSuccessValueToString(successValueToString _)
-    a
-  }
-
-  /** implicit transformation of an object into one supporting AnyMatcher matchers */
-  implicit def theValue[A](value: =>A) = {
-    val a = new Assert(value)
-    addAssertion(Some(a)) 
-    a.setSuccessValueToString(successValueToString _)
-    a
-=======
     a.setSuccessValueToString(successValueToString _)
     a.setAssertionListener(this)
->>>>>>> 5945d0ca
   }
 
   /** 
    * implicit transformation of a block returning Nothing. 
    * This is necessary when testing thrown exceptions <pre>stream.close must throwA(new IOException)</pre> 
    */
-<<<<<<< HEAD
-  implicit def theBlock(value: =>Nothing) = {
-    val a = new Assert(value)
-    addAssertion(Some(a))
-    a.setSuccessValueToString(successValueToString _)
-    a
-=======
   implicit def theBlock(value: =>Nothing): Assert[Nothing] = {
     val a = new Assert(value)
     a.setSuccessValueToString(successValueToString _)
     a.setAssertionListener(this)
->>>>>>> 5945d0ca
   }
   /** implicit transformation of an Iterable[String] into an object supporting IterableString matchers */
   implicit def theStrings(value: =>Iterable[String]): AssertIterableString = {
     val a = new AssertIterableString(value)
-<<<<<<< HEAD
-    addAssertion(Some(a))
-    a.setSuccessValueToString(successValueToString _)
-    a
-  }
-
-  /** implicit transformation of an Iterable into an object supporting Iterable matchers */
-  implicit def toIterableAssert[I <: AnyRef](value: =>Iterable[I]) = {
-    val a = new AssertIterable(value)
-    addAssertion(Some(a))
-    a.setSuccessValueToString(successValueToString _)
-    a
-=======
     a.setSuccessValueToString(successValueToString _)
     a.setAssertionListener(this)
   }
@@ -88,6 +50,5 @@
     val a = new AssertIterable(value)
     a.setSuccessValueToString(successValueToString _)
     a.setAssertionListener(this)
->>>>>>> 5945d0ca
   }
 }