--- conflicted
+++ resolved
@@ -5,10 +5,7 @@
 import org.specs.util._
 import org.specs.Sugar._
 import org.specs.matcher._
-<<<<<<< HEAD
-=======
 import org.specs.runner._
->>>>>>> 5945d0ca
 /**
  * This trait is experimental. It is supposed to help writing some literate specifications
  * using the xml capabilities of Scala.
@@ -82,17 +79,12 @@
       val content = e
       val anonymous = sus.examples.filter(_.description.matches("example \\d+"))
       val exNodes = content.\("ex")
-<<<<<<< HEAD
-      exNodes.theSeq.toList.zip(anonymous.toList).foreach( pair => pair._2.description = pair._1.first.text)
-      sus.literateDescription = Some(content.text)
-=======
       exNodes.theSeq.toList.zip(anonymous.toList).foreach { pair =>
         val (node, example) = pair
         example.exampleDescription = if (content.exists(_.label == "wiki")) WikiExampleDescription(node.first.text) else ExampleDescription(node.first.text) 
         List("tag", "tags") foreach { tagName => addTag(node, example, tagName) }
       }
       sus.literateDescription = Some(content)
->>>>>>> 5945d0ca
     }
     private def addTag(node: Node, example: Example, tagName: String) = {
       node.attribute(tagName) match {
