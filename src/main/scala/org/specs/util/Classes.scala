/**
 * Copyright (c) 2007-2009 Eric Torreborre <etorreborre@yahoo.com>
 *
 * Permission is hereby granted, free of charge, to any person obtaining a copy of this software and associated
 * documentation files (the "Software"), to deal in the Software without restriction, including without limitation
 * the rights to use, copy, modify, merge, publish, distribute, sublicense, and/or sell copies of the Software,
 * and to permit persons to whom the Software is furnished to do so, subject to the following conditions:
 *
 * The above copyright notice and this permission notice shall be included in all copies or substantial portions of
 * the Software. Neither the name of specs nor the names of its contributors may be used to endorse or promote
 * products derived from this software without specific prior written permission.
 *
 * THE SOFTWARE IS PROVIDED "AS IS", WITHOUT WARRANTY OF ANY KIND, EXPRESS OR IMPLIED, INCLUDING BUT NOT LIMITED
 * TO THE WARRANTIES OF MERCHANTABILITY, FITNESS FOR A PARTICULAR PURPOSE AND NONINFRINGEMENT. IN NO EVENT SHALL
 * THE AUTHORS OR COPYRIGHT HOLDERS BE LIABLE FOR ANY CLAIM, DAMAGES OR OTHER LIABILITY, WHETHER IN AN ACTION OF
 * CONTRACT, TORT OR OTHERWISE, ARISING FROM, OUT OF OR IN CONNECTION WITH THE SOFTWARE OR THE USE OR OTHER
 * DEALINGS IN THE SOFTWARE.
 */
package org.specs.util
import org.specs.io.Output
import org.specs.io.ConsoleOutput
import scala.reflect.Manifest
/**
 * This object provides simple functions to instantiate classes.
 */
object Classes extends Classes

/**
 * This trait provides utility functions for classes.
 */
trait Classes extends ConsoleOutput {
    /**
   * Create an instance of a given class.
   */
  def createObject[T <: AnyRef](className: String)(implicit m: Manifest[T]): Option[T] = createObject[T](className, false)(m)
  
  /**
   * Create an instance of a given class and optionally print message if the class can't be loaded.
   */
  def createObject[T <: AnyRef](className: String, printMessage: Boolean)(implicit m: Manifest[T]): Option[T] = createObject(className, printMessage, false)(m)
  /**
   * Create an instance of a given class and optionally print message and/or the stacktrace if the class can't be loaded.
   */
  def createObject[T <: AnyRef](className: String, printMessage: Boolean, printStackTrace: Boolean)(implicit m: Manifest[T]): Option[T] = {
    try {
      val c = loadClass[T](className, printMessage, printStackTrace)
      return createInstanceOf[T](c)
    } catch {
      case e => {
        if (printMessage || System.getProperty("debugCreateObject") != null) println("Could not instantiate class " + className + ": " + e.getMessage)
        if (printStackTrace || System.getProperty("debugCreateObject") != null) e.printStackTrace()
      }
    }
    return None
  }
  /**
   * create an instance of a given class, checking that the created instance typechecks as expected
   */
  private[util] def createInstanceOf[T <: AnyRef](c: Option[Class[T]])(implicit m: Manifest[T]) = {
    c match {
      case Some(klass) => {
        val instance: AnyRef = klass.newInstance
        if (!m.erasure.isInstance(instance)) error(instance + " is not an instance of " + m.erasure.getName)
        Some(instance.asInstanceOf[T])
      }
      case None => None
    }
  }
  /**
   * Load a class, given the class name
   */
  private[util] def loadClass[T <: AnyRef](className: String, printMessage: Boolean, printStackTrace: Boolean): Option[Class[T]] = {
    try {
      return Some(getClass.getClassLoader.loadClass(className).asInstanceOf[Class[T]])
    } catch {
      case e => {
        if (printMessage || System.getProperty("debugLoadClass") != null) println("Could not load class " + className)
        if (printStackTrace || System.getProperty("debugLoadClass") != null) e.printStackTrace()
      }
    }
    return None
  }
  /**
   * Try to create an instance of a given class by using whatever constructor is available
   * and trying to instantiate the first parameter recursively if there is a parameter for that constructor.
   * 
   * This is useful to instantiate nested classes which are referencing their outer class in their constructor
   */
<<<<<<< HEAD
  def tryToCreateObject[T](className: String, printMessage: Boolean, printStackTrace: Boolean): Option[T] = {
	def createInstance(constructor: java.lang.reflect.Constructor[_], outer: Option[_]) = {
      constructor.setAccessible(true)
      val instance = outer match {
    	case Some(o: Object) => constructor.newInstance(o).asInstanceOf[T]
    	case None => constructor.newInstance().asInstanceOf[T]            
      }
      constructor.setAccessible(false)
	  instance
	}
=======
  def tryToCreateObject[T <: AnyRef](className: String, printMessage: Boolean, printStackTrace: Boolean)(implicit m: Manifest[T]): Option[T] = {
>>>>>>> fcbb1b08
    loadClass(className, printMessage, printStackTrace) match {
      case None => None
      case Some(c: Class[T]) => {
        try {
          val constructors = c.getDeclaredConstructors.toList
          if (constructors.isEmpty)
            None
          else if (constructors.toList(0).getParameterTypes.isEmpty)
<<<<<<< HEAD
            Some(createInstance(constructors.toList(0), None))
          else if (constructors.toList(0).getParameterTypes.size == 1) {
            val outerClassName = getOuterClassName(c)
            tryToCreateObject[Object](outerClassName, printMessage, printStackTrace).map { p => 
              createInstance(constructors(0), Some(p))
            }
=======
            createInstanceOf[T](Some[Class[T]](c))
          else if (constructors.toList(0).getParameterTypes.size == 1) {
            val outerClassName = getOuterClassName(c)
            tryToCreateObject[T](outerClassName, printMessage, printStackTrace).map(constructors(0).newInstance(_).asInstanceOf[T])
>>>>>>> fcbb1b08
          }
          else
            None
        } catch {
          case e => {
            if (printMessage || System.getProperty("debugCreateObject") != null) println("Could not instantiate class " + className + ": " + e.getMessage)
            if (printStackTrace || System.getProperty("debugCreateObject") != null) e.printStackTrace()
            return None
          }
        }
      }
    }
  }
  /** try to create object but print no messages */
  def tryToCreateObject[T <: AnyRef](className: String)(implicit m: Manifest[T]): Option[T] = tryToCreateObject(className, false, false)(m)
  /**
   * @return the outer class name for a given class
   */
  def getOuterClassName(c: Class[_]): String = {
    c.getDeclaredConstructors.toList(0).getParameterTypes.toList(0).getName
  }
  /**
   * @return the class name without the package name
   */
  def className(fullName: String): String = {
    val remainingDollarNames = fullName.split("\\.").last.split("\\$")
    if (remainingDollarNames.size > 1) {
      if (remainingDollarNames(remainingDollarNames.size - 1).matches("\\d"))
        remainingDollarNames(remainingDollarNames.size - 2)
      else
        remainingDollarNames(remainingDollarNames.size - 1)
    }
    else remainingDollarNames(0)
  }
  /**
   * @return the class name without the package name
   */
  def className(klass: Class[_]): String = {
    val result = className(klass.getName)
    if (result.contains("anon") && klass.getSuperclass != null)
      className(klass.getSuperclass)
    else
      result
  }
  /**
   * @return the class name without the package name of any object
   */
  def getClassName[T](a: T): String = className(a.asInstanceOf[java.lang.Object].getClass)

}<|MERGE_RESOLUTION|>--- conflicted
+++ resolved
@@ -54,19 +54,6 @@
     return None
   }
   /**
-   * create an instance of a given class, checking that the created instance typechecks as expected
-   */
-  private[util] def createInstanceOf[T <: AnyRef](c: Option[Class[T]])(implicit m: Manifest[T]) = {
-    c match {
-      case Some(klass) => {
-        val instance: AnyRef = klass.newInstance
-        if (!m.erasure.isInstance(instance)) error(instance + " is not an instance of " + m.erasure.getName)
-        Some(instance.asInstanceOf[T])
-      }
-      case None => None
-    }
-  }
-  /**
    * Load a class, given the class name
    */
   private[util] def loadClass[T <: AnyRef](className: String, printMessage: Boolean, printStackTrace: Boolean): Option[Class[T]] = {
@@ -81,25 +68,34 @@
     return None
   }
   /**
+   * create an instance of a given class, checking that the created instance typechecks as expected
+   */
+  private[util] def createInstanceOf[T <: AnyRef](c: Option[Class[T]])(implicit m: Manifest[T]) = {
+    c.map((k: Class[T]) => checkInstance[T](k.newInstance))
+  }
+  /**
+   * create an instance of a given class, checking that the created instance typechecks as expected
+   */
+  private[util] def checkInstance[T <: AnyRef](instance: AnyRef)(implicit m: Manifest[T]): T = {
+    if (!m.erasure.isInstance(instance)) error(instance + " is not an instance of " + m.erasure.getName)
+    instance.asInstanceOf[T]
+  }
+  /**
    * Try to create an instance of a given class by using whatever constructor is available
    * and trying to instantiate the first parameter recursively if there is a parameter for that constructor.
    * 
    * This is useful to instantiate nested classes which are referencing their outer class in their constructor
    */
-<<<<<<< HEAD
-  def tryToCreateObject[T](className: String, printMessage: Boolean, printStackTrace: Boolean): Option[T] = {
-	def createInstance(constructor: java.lang.reflect.Constructor[_], outer: Option[_]) = {
+  def tryToCreateObject[T <: AnyRef](className: String, printMessage: Boolean, printStackTrace: Boolean)(implicit m: Manifest[T]): Option[T] = {
+	def createInstance(constructor: java.lang.reflect.Constructor[_], outer: Option[_])(implicit m: Manifest[T]): T = {
       constructor.setAccessible(true)
       val instance = outer match {
     	case Some(o: Object) => constructor.newInstance(o).asInstanceOf[T]
     	case None => constructor.newInstance().asInstanceOf[T]            
       }
       constructor.setAccessible(false)
-	  instance
+	  checkInstance(instance)
 	}
-=======
-  def tryToCreateObject[T <: AnyRef](className: String, printMessage: Boolean, printStackTrace: Boolean)(implicit m: Manifest[T]): Option[T] = {
->>>>>>> fcbb1b08
     loadClass(className, printMessage, printStackTrace) match {
       case None => None
       case Some(c: Class[T]) => {
@@ -108,19 +104,12 @@
           if (constructors.isEmpty)
             None
           else if (constructors.toList(0).getParameterTypes.isEmpty)
-<<<<<<< HEAD
             Some(createInstance(constructors.toList(0), None))
           else if (constructors.toList(0).getParameterTypes.size == 1) {
             val outerClassName = getOuterClassName(c)
             tryToCreateObject[Object](outerClassName, printMessage, printStackTrace).map { p => 
               createInstance(constructors(0), Some(p))
             }
-=======
-            createInstanceOf[T](Some[Class[T]](c))
-          else if (constructors.toList(0).getParameterTypes.size == 1) {
-            val outerClassName = getOuterClassName(c)
-            tryToCreateObject[T](outerClassName, printMessage, printStackTrace).map(constructors(0).newInstance(_).asInstanceOf[T])
->>>>>>> fcbb1b08
           }
           else
             None
