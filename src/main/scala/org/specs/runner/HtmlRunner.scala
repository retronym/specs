package org.specs.runner
<<<<<<< HEAD
import scala.xml._
import org.specs.specification._
import org.specs.io._
import org.specs.util._

/**
 * The HtmlRunner class outputs the results of a specification execution as an html
 * file in a given output directory.
 * 
 * The default file name for the report is "specs-report.html" and that report
 * contains all examples description with their execution status: error, failure, success, skipped.
 */
class HtmlRunner(specification: Specification, outputDir: String) extends Xml {
  
  /** Alternative constructor with a default value for the output directory. */
  def this(spec: Specification) = this(spec, ".")

  /** the output directory path is normalized as an unix path ending with a '/'. */
  outputDirPath = normalize(outputDir)

  /** default file name for the generated file. */
  override def fileName = "specs-report.html"

  /** 
   * As a SpecsHolder, the HtmlRunner needs to reference a list of specifications to report.
   * In this case, there is only one.
   */
  val specs: Seq[Specification] = List(specification)
  
  /** report specifications. */
  override def report(specs: Iterable[Specification]) = specs.map(reportSpec(_))

  /** report the specification hold by this runner. */
  override def reportSpec = {
    // reuse the inherited method using the specOutput method
    super.reportSpec
    copySpecResourcesDir("images", outputDirPath)
    copySpecResourcesDir("css", outputDirPath)
  }
 
  /** define the html content for this specification execution. */
  override def specOutput = asHtml(specs(0))
  
  /** 
   * Create the html content for this specification execution.
   * 
   * The html page is composed of a left column with a table summarizing the status for all systems
   * and a right (larger) column with a table containing all examples.
   */
  def asHtml(spec: Specification): Elem = <html>
    {head(spec)}
    <body>
      {anchorName("top")}
  	  <div id="leftColumn">
      {summaryTable}
      </div>        
    <div id="bodyColumn">
      {specificationTable(spec)}
    </div>
    </body>
  </html>

  /** 
   * head declaration for the specification.
   * 
   * The title of the document is the specification name.
   */
  def head(specification: Specification) = <head>
      <title>{specification.name}</title>
	    <style type="text/css" media="all">
	      @import url('./css/maven-base.css');
	      @import url('./css/maven-theme.css');
	      @import url('./css/site.css');
	    </style>
        <link rel="stylesheet" href="./css/print.css" type="text/css" media="print" />
      <meta http-equiv="Content-Type" content="text/html; charset=UTF-8" />
    </head>


  /** 
   * returns a table with the name of all systems, with their status, 
   * possibly shortened if the system's description is too long. 
   */
  def summaryTable = {
    /** returns the title of the specification spanning 2 columns for the summary table. */
    def specNavHeader = { <tr><td colspan="2" class="navTitle">{spec.name}</td></tr> }
    <table>
      { specNavHeader }
      { reduce[Sus](spec.allSystems, summary(_)) }
    </table>
  }
  
  /** creates a summary row for a sus. */
  def summary(sus: Sus) = <tr>
	<td>{statusIcon(sus)}
    </td><td>{anchorRef(sus.header)}</td>
  </tr>
 
  /** 
   * creates an anchor reference for a given name, 
   * possibly shortening it for the left column display, but leaving the full name
   * as a tooltip.
   */
  def anchorRef(name: String) = {
    <a href={"#" + sanitize(name)} title={name}>{shorten(name)}</a>
  }
  /** creates an anchor name, sanitizing the name. */
  def anchorName(name: String) = <a name={sanitize(name)}/>

  /** sanitize a string so that it can be used as a href */
  def sanitize(s: String) = java.net.URLEncoder.encode(s, "UTF-8")
  
  /** shorten a string to 30 characters maximum. */
  def shorten(s: String) = if (s.size <= 27) s else (s.take(27) + "...")

  /** create tables for all the subspecifications. */
  def subspecsTables(subSpecs: List[Specification]): NodeSeq = reduce[Specification](subSpecs, specificationTable(_))

  /** create a table for one specification. */
  def specificationTable(spec: Specification) = {
    <h2>{spec.description}</h2> ++ subspecsTables(spec.subSpecifications) ++ susTables(spec.systems)
  }

  /** create tables for systems. */
  def susTables(systems: List[Sus]): NodeSeq = reduce[Sus](systems, susTable(_))
  
  /** create a table for a system. */
  def susTable(sus: Sus): NodeSeq = {
    anchorName(sus.header) ++ 
    <h3>{sus.header}{upArrow}</h3>.toSeq ++ <table class="bodyTable">
    {exampleRows(sus.examples, sus.isFullSuccess)}
    </table>
  }  

  /** create an up arrow with an anchor ref to the top. */
  def upArrow = <a href="#top">   <img src="images/up.gif"/></a>

  /** create rows for each example, alternating style. */
  def exampleRows(examples: Iterable[Example], fullSuccess: Boolean): NodeSeq = examples.toList.foldLeft((NodeSeq.Empty.toSeq, true)) { (result, ex) => 
    val (node, alternation) = result
    (node ++ example(ex, alternation, fullSuccess), !alternation) 
  }._1
  
  /** 
   * create a row for an example and its subexamples.
   * 
   * If the example has subexamples, a small header is created.
   */
  def example(example: Example, alternation: Boolean, fullSuccess: Boolean) = {
    example.subExamples.toList match {
      case Nil => exampleRow(example, alternation, fullSuccess)
      case subexamples => <h4>{example.description}</h4> ++ exampleRows(subexamples, fullSuccess) 
    }  
  }
  
  /**
   * create a row for an example with its status, description and message.
   */
  def exampleRow(example: Example, alternation: Boolean, fullSuccess: Boolean) = {
    <tr class={if (alternation) "b" else "a"}>
      <td>{statusIcon(example)}{example.description}</td>{message(example, fullSuccess)}
    </tr>
  }
  
  /**
   * status icon for anything having results (errors, failures, skipped).
   */
  def statusIcon(result: Specification#HasResults) = {
    def imgName(result: Specification#HasResults) = { 
       if (!result.errors.isEmpty)
         "error"
       else if (!result.failures.isEmpty)
         "warning"
       else if (!result.skipped.isEmpty)
         "info"
       else
         "success"
    }
    <img src={"images/icon_" + imgName(result) + "_sml.gif"}/>
  }
  
  /** Message for an example. */ 
  def message(example: Example, fullSuccess: Boolean) = {
    def msg = {
	  if (!example.failures.isEmpty)
	      reduce[FailureException](example.failures, failure(_))
	    else if (!example.errors.isEmpty)
	      reduce[Throwable](example.errors, e => new Text(e.getMessage))
	    else if (!example.skipped.isEmpty)
	      reduce[SkippedException](example.skipped, s => new Text(s.getMessage))
	    else
	      ""
    }
    if (fullSuccess)
      NodeSeq.Empty
    else
      <td>{msg}</td>
  }
  
  /** 
   * the failure message for an example is displayed differently depending on its nature.
   * Failures for DataTables will be reported in a nested table.
   */
  def failure(f: FailureException): NodeSeq = {
    f match {
      case DataTableFailureException(table) => xmlFor(table)
      case regular => new Text(regular.getMessage) 
    }
  }
  /** Alias for DataTable with all type parameters. */
  type DT = DataTable[T0, T1, T2, T3, T4, T5, T6, T7, T8, T9, T10, T11, T12, T13, T14, T15, T16, T17, T18, T19] forSome { type T0; type T1; type  T2; type T3; type T4; type T5; type T6; type T7; type T8; type T9; type T10; type T11; type T12; type T13; type T14; type T15; type T16; type T17; type T18; type T19 } 

  /** create an xml nested table for a DataTable. */
  def xmlFor(table: DT) = {
    /** the header contains an empty first cell. */
    val header = fold[Any](<td/>.toSeq)(table.header.titles, s => <td>{s}</td>)

    /** return the <tr/> row for a Row result. */
    def rowResult(result: RowResult) = {
      status(result) ++
      reduce[Any](result.row.valuesList, value => <td>{value.toString}</td>) ++
      failureMessage(result)
    }

    /** 
     * return a message row for a Row result.
     * The message spans all columns.
     */
    def failureMessage(result: RowResult) = {
      result match {
        case RowOk(_) => NodeSeq.Empty
        case RowKo(row, failure) => <tr><td/><td colspan={row.valuesList.size.toString} class="failureMessage">{failure.getMessage}</td></tr>
      }
    }
    /** return a status icon for a Row result. */
    def status(result: RowResult) = {
      if (result.isOk) <td/>
      else <td class="noBorder"><img src="images/icon_warning_sml.gif"/></td>
    }
    /** the rows for DataTable results is the sum of all html rows. */
    val tableRows = reduce[RowResult](table.rowResults, r => <tr>{rowResult(r)}</tr>)

    <table class="nested">{ header ++ tableRows }</table>
  }
  
  /** reduce a list with a function returning a NodeSeq. */
  private def reduce[T](list: Iterable[T], f: T => NodeSeq): NodeSeq = {
    fold[T](NodeSeq.Empty.toSeq)(list, f)
  }
  /** reduce a list with a function and an init NodeSeq value. */
  private def fold[T](initValue: NodeSeq)(list: Iterable[T], f: T => NodeSeq): NodeSeq = {
    list.foldLeft(initValue)( (res, value) => res ++ f(value))
  }
=======

class HtmlRunner(val specs: Seq[Specification], outputDirPath: String, fName: Specification => String) extends FileReporter(outputDirPath, fName) with Html {
  
  /** 
   * Alternative constructor with no specific specifications and default values.
   * This runner can report specifications using the report method.
   * This capacity is used in conjunction with the Runner class:<pre>
   * object runner extends Runner(spec1 :: spec2, HtmlRunner() :: XmlRunner())
   * </pre>
   */
  def this() = this(Nil, "./", HtmlNamingFunction.default)
  
  /** Alternative constructor with a default value for the output directory. */
  def this(specifications: Specification*) = this(specifications, "./", HtmlNamingFunction.default)
  
  /** Alternative constructor with one specification only. */
  def this(specification: Specification, outputDirPath: String) = this(List(specification), outputDirPath, HtmlNamingFunction.default)

  /** Alternative constructor with one specification only. */
  def this(spec: Specification, outputDirPath: String, fName: Specification => String) = this(List(spec), outputDirPath, fName)

  /** definition of the file name of a specification. */
  override def fileName(spec: Specification): String = fName(spec) 

  /** definition of the output directory of the report. */
  override def outputDir = normalize(outputDirPath)

}
/**
 * The HtmlSuite class is almost the same as the HtmlRunner class but can be extended with a JUnit trait.
 */
case class HtmlSuite(val specs: Seq[Specification], outputDirPath: String, fName: Specification => String) extends FileSuite(outputDirPath, fName) with Html {
  
  /** 
   * Alternative constructor with no specific specifications and default values.
   * This runner can report specifications using the report method.
   * This capacity is used in conjunction with the Runner class:<pre>
   * object runner extends Runner(spec1 :: spec2, HtmlRunner() :: XmlRunner())
   * </pre>
   */
  def this() = this(Nil, "./", HtmlNamingFunction.default)
  
  /** Alternative constructor with a default value for the output directory. */
  def this(specifications: Specification*) = this(specifications, "./", HtmlNamingFunction.default)
  
  /** Alternative constructor with one specification only. */
  def this(specification: Specification, outputDirPath: String) = this(List(specification), outputDirPath, HtmlNamingFunction.default)

  /** Alternative constructor with one specification only. */
  def this(spec: Specification, outputDirPath: String, fName: Specification => String) = this(List(spec), outputDirPath, fName)

  /** definition of the file name of a specification. */
  override def fileName(spec: Specification): String = fName(spec) 

  /** definition of the output directory of the report. */
  override def outputDir = normalize(outputDirPath)

>>>>>>> 5945d0ca
}<|MERGE_RESOLUTION|>--- conflicted
+++ resolved
@@ -1,259 +1,4 @@
 package org.specs.runner
-<<<<<<< HEAD
-import scala.xml._
-import org.specs.specification._
-import org.specs.io._
-import org.specs.util._
-
-/**
- * The HtmlRunner class outputs the results of a specification execution as an html
- * file in a given output directory.
- * 
- * The default file name for the report is "specs-report.html" and that report
- * contains all examples description with their execution status: error, failure, success, skipped.
- */
-class HtmlRunner(specification: Specification, outputDir: String) extends Xml {
-  
-  /** Alternative constructor with a default value for the output directory. */
-  def this(spec: Specification) = this(spec, ".")
-
-  /** the output directory path is normalized as an unix path ending with a '/'. */
-  outputDirPath = normalize(outputDir)
-
-  /** default file name for the generated file. */
-  override def fileName = "specs-report.html"
-
-  /** 
-   * As a SpecsHolder, the HtmlRunner needs to reference a list of specifications to report.
-   * In this case, there is only one.
-   */
-  val specs: Seq[Specification] = List(specification)
-  
-  /** report specifications. */
-  override def report(specs: Iterable[Specification]) = specs.map(reportSpec(_))
-
-  /** report the specification hold by this runner. */
-  override def reportSpec = {
-    // reuse the inherited method using the specOutput method
-    super.reportSpec
-    copySpecResourcesDir("images", outputDirPath)
-    copySpecResourcesDir("css", outputDirPath)
-  }
- 
-  /** define the html content for this specification execution. */
-  override def specOutput = asHtml(specs(0))
-  
-  /** 
-   * Create the html content for this specification execution.
-   * 
-   * The html page is composed of a left column with a table summarizing the status for all systems
-   * and a right (larger) column with a table containing all examples.
-   */
-  def asHtml(spec: Specification): Elem = <html>
-    {head(spec)}
-    <body>
-      {anchorName("top")}
-  	  <div id="leftColumn">
-      {summaryTable}
-      </div>        
-    <div id="bodyColumn">
-      {specificationTable(spec)}
-    </div>
-    </body>
-  </html>
-
-  /** 
-   * head declaration for the specification.
-   * 
-   * The title of the document is the specification name.
-   */
-  def head(specification: Specification) = <head>
-      <title>{specification.name}</title>
-	    <style type="text/css" media="all">
-	      @import url('./css/maven-base.css');
-	      @import url('./css/maven-theme.css');
-	      @import url('./css/site.css');
-	    </style>
-        <link rel="stylesheet" href="./css/print.css" type="text/css" media="print" />
-      <meta http-equiv="Content-Type" content="text/html; charset=UTF-8" />
-    </head>
-
-
-  /** 
-   * returns a table with the name of all systems, with their status, 
-   * possibly shortened if the system's description is too long. 
-   */
-  def summaryTable = {
-    /** returns the title of the specification spanning 2 columns for the summary table. */
-    def specNavHeader = { <tr><td colspan="2" class="navTitle">{spec.name}</td></tr> }
-    <table>
-      { specNavHeader }
-      { reduce[Sus](spec.allSystems, summary(_)) }
-    </table>
-  }
-  
-  /** creates a summary row for a sus. */
-  def summary(sus: Sus) = <tr>
-	<td>{statusIcon(sus)}
-    </td><td>{anchorRef(sus.header)}</td>
-  </tr>
- 
-  /** 
-   * creates an anchor reference for a given name, 
-   * possibly shortening it for the left column display, but leaving the full name
-   * as a tooltip.
-   */
-  def anchorRef(name: String) = {
-    <a href={"#" + sanitize(name)} title={name}>{shorten(name)}</a>
-  }
-  /** creates an anchor name, sanitizing the name. */
-  def anchorName(name: String) = <a name={sanitize(name)}/>
-
-  /** sanitize a string so that it can be used as a href */
-  def sanitize(s: String) = java.net.URLEncoder.encode(s, "UTF-8")
-  
-  /** shorten a string to 30 characters maximum. */
-  def shorten(s: String) = if (s.size <= 27) s else (s.take(27) + "...")
-
-  /** create tables for all the subspecifications. */
-  def subspecsTables(subSpecs: List[Specification]): NodeSeq = reduce[Specification](subSpecs, specificationTable(_))
-
-  /** create a table for one specification. */
-  def specificationTable(spec: Specification) = {
-    <h2>{spec.description}</h2> ++ subspecsTables(spec.subSpecifications) ++ susTables(spec.systems)
-  }
-
-  /** create tables for systems. */
-  def susTables(systems: List[Sus]): NodeSeq = reduce[Sus](systems, susTable(_))
-  
-  /** create a table for a system. */
-  def susTable(sus: Sus): NodeSeq = {
-    anchorName(sus.header) ++ 
-    <h3>{sus.header}{upArrow}</h3>.toSeq ++ <table class="bodyTable">
-    {exampleRows(sus.examples, sus.isFullSuccess)}
-    </table>
-  }  
-
-  /** create an up arrow with an anchor ref to the top. */
-  def upArrow = <a href="#top">   <img src="images/up.gif"/></a>
-
-  /** create rows for each example, alternating style. */
-  def exampleRows(examples: Iterable[Example], fullSuccess: Boolean): NodeSeq = examples.toList.foldLeft((NodeSeq.Empty.toSeq, true)) { (result, ex) => 
-    val (node, alternation) = result
-    (node ++ example(ex, alternation, fullSuccess), !alternation) 
-  }._1
-  
-  /** 
-   * create a row for an example and its subexamples.
-   * 
-   * If the example has subexamples, a small header is created.
-   */
-  def example(example: Example, alternation: Boolean, fullSuccess: Boolean) = {
-    example.subExamples.toList match {
-      case Nil => exampleRow(example, alternation, fullSuccess)
-      case subexamples => <h4>{example.description}</h4> ++ exampleRows(subexamples, fullSuccess) 
-    }  
-  }
-  
-  /**
-   * create a row for an example with its status, description and message.
-   */
-  def exampleRow(example: Example, alternation: Boolean, fullSuccess: Boolean) = {
-    <tr class={if (alternation) "b" else "a"}>
-      <td>{statusIcon(example)}{example.description}</td>{message(example, fullSuccess)}
-    </tr>
-  }
-  
-  /**
-   * status icon for anything having results (errors, failures, skipped).
-   */
-  def statusIcon(result: Specification#HasResults) = {
-    def imgName(result: Specification#HasResults) = { 
-       if (!result.errors.isEmpty)
-         "error"
-       else if (!result.failures.isEmpty)
-         "warning"
-       else if (!result.skipped.isEmpty)
-         "info"
-       else
-         "success"
-    }
-    <img src={"images/icon_" + imgName(result) + "_sml.gif"}/>
-  }
-  
-  /** Message for an example. */ 
-  def message(example: Example, fullSuccess: Boolean) = {
-    def msg = {
-	  if (!example.failures.isEmpty)
-	      reduce[FailureException](example.failures, failure(_))
-	    else if (!example.errors.isEmpty)
-	      reduce[Throwable](example.errors, e => new Text(e.getMessage))
-	    else if (!example.skipped.isEmpty)
-	      reduce[SkippedException](example.skipped, s => new Text(s.getMessage))
-	    else
-	      ""
-    }
-    if (fullSuccess)
-      NodeSeq.Empty
-    else
-      <td>{msg}</td>
-  }
-  
-  /** 
-   * the failure message for an example is displayed differently depending on its nature.
-   * Failures for DataTables will be reported in a nested table.
-   */
-  def failure(f: FailureException): NodeSeq = {
-    f match {
-      case DataTableFailureException(table) => xmlFor(table)
-      case regular => new Text(regular.getMessage) 
-    }
-  }
-  /** Alias for DataTable with all type parameters. */
-  type DT = DataTable[T0, T1, T2, T3, T4, T5, T6, T7, T8, T9, T10, T11, T12, T13, T14, T15, T16, T17, T18, T19] forSome { type T0; type T1; type  T2; type T3; type T4; type T5; type T6; type T7; type T8; type T9; type T10; type T11; type T12; type T13; type T14; type T15; type T16; type T17; type T18; type T19 } 
-
-  /** create an xml nested table for a DataTable. */
-  def xmlFor(table: DT) = {
-    /** the header contains an empty first cell. */
-    val header = fold[Any](<td/>.toSeq)(table.header.titles, s => <td>{s}</td>)
-
-    /** return the <tr/> row for a Row result. */
-    def rowResult(result: RowResult) = {
-      status(result) ++
-      reduce[Any](result.row.valuesList, value => <td>{value.toString}</td>) ++
-      failureMessage(result)
-    }
-
-    /** 
-     * return a message row for a Row result.
-     * The message spans all columns.
-     */
-    def failureMessage(result: RowResult) = {
-      result match {
-        case RowOk(_) => NodeSeq.Empty
-        case RowKo(row, failure) => <tr><td/><td colspan={row.valuesList.size.toString} class="failureMessage">{failure.getMessage}</td></tr>
-      }
-    }
-    /** return a status icon for a Row result. */
-    def status(result: RowResult) = {
-      if (result.isOk) <td/>
-      else <td class="noBorder"><img src="images/icon_warning_sml.gif"/></td>
-    }
-    /** the rows for DataTable results is the sum of all html rows. */
-    val tableRows = reduce[RowResult](table.rowResults, r => <tr>{rowResult(r)}</tr>)
-
-    <table class="nested">{ header ++ tableRows }</table>
-  }
-  
-  /** reduce a list with a function returning a NodeSeq. */
-  private def reduce[T](list: Iterable[T], f: T => NodeSeq): NodeSeq = {
-    fold[T](NodeSeq.Empty.toSeq)(list, f)
-  }
-  /** reduce a list with a function and an init NodeSeq value. */
-  private def fold[T](initValue: NodeSeq)(list: Iterable[T], f: T => NodeSeq): NodeSeq = {
-    list.foldLeft(initValue)( (res, value) => res ++ f(value))
-  }
-=======
 
 class HtmlRunner(val specs: Seq[Specification], outputDirPath: String, fName: Specification => String) extends FileReporter(outputDirPath, fName) with Html {
   
@@ -311,5 +56,4 @@
   /** definition of the output directory of the report. */
   override def outputDir = normalize(outputDirPath)
 
->>>>>>> 5945d0ca
 }